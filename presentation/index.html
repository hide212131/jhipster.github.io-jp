<!doctype html>
<html lang="en">

<<<<<<< HEAD
    <head>
        <meta charset="utf-8">

        <title>JHipster - A hipster stack for Java developers</title>

        <meta name="description" content="Hipster stack for Java developers. Yeoman + Maven + Spring + AngularJS in one handy generator.">
        <meta name="author" content="Julien Dubois">

        <meta name="apple-mobile-web-app-capable" content="yes" />
        <meta name="apple-mobile-web-app-status-bar-style" content="black-translucent" />

        <meta name="viewport" content="width=device-width, initial-scale=1.0, maximum-scale=1.0, user-scalable=no">

        <link href='http://fonts.googleapis.com/css?family=Pacifico' rel='stylesheet' type='text/css'>
        <link rel="stylesheet" href="css/reveal.min.css">
        <link rel="stylesheet" href="css/theme/default.css" id="theme">

        <!-- For syntax highlighting -->
        <link rel="stylesheet" href="lib/css/zenburn.css">

        <!-- If the query includes 'print-pdf', use the PDF print sheet -->
        <script>
            document.write( '<link rel="stylesheet" href="css/print/' + ( window.location.search.match( /print-pdf/gi ) ? 'pdf' : 'paper' ) + '.css" type="text/css" media="print">' );
        </script>

        <!--[if lt IE 9]>
        <script src="lib/js/html5shiv.js"></script>
        <![endif]-->
    </head>

    <body>

        <div class="reveal">

            <!-- Any section element inside of this container is displayed as a slide -->
            <div class="slides">

                <section>
                    <h2>Welcome, Java Hipster</h2>
                    <img src="images/logo-jhipster-drink-coffee.png" style="border:0;"/>
                    <h3>Yeoman + Maven + Spring + AngularJS in one handy generator</h3>
                    <p>
                        <a href="http://jhipster.github.io">http://jhipster.github.io</a>
                    </p>
                    <p>
                        Press the right arrow to continue &gt;
                    </p>
                </section>

                <section data-background="#4d7e65" data-background-transition="slide">
                    <h1>About this presentation</h1>
                    <ul>
                        <li>Hit the left/right arrow to browse to the main sections</li>
                        <li>Hit the up/down arrow to see the slides in each section</li>
                        <li>Hit the "escape" key to see all the slides</li>
                    </ul>
                </section>

                <section>
                    <section data-background="#4d7e65" data-background-transition="slide">
                        <h1>What is this all about?</h1>
                        <h3>Modern Web application development</h3>
                    </section>
                    <section>
                        <h2>Modern Web apps</h2>
                        <p>End-users requirements have evolved. People are tired of slow, unreactive Web sites. They want:</p>
                        <ul>
                            <li>Beautiful design</li>
                            <li>Stop waiting for pages to load</li>
                            <li>Dynamic updates of page fragments</li>
                        </ul>
                        <hr/>
                        <h3><i>We need to use the latest HTML5/CSS3/JavaScript technologies</i></h3>
                    </section>
                    <section>
                        <h2>Developer productivity</h2>
                        <p>Those websites should be delivered <i>fast</i>.</p>
                        <p>Waiting 1 minute for your application to "deploy" is not acceptable anymore</p>
                        <hr/>
                        <h3><i>We need the right tools for this job!</i></h3>
                    </section>
                    <section>
                        <h2>Production-ready software</h2>
                        <p>Modern websites should be able to handle <i>huge</i> numbers of concurrent users</p>
                        <p>All using massive RESTful applications, which will hit your back-end servers <b>hard</b></p>
                        <hr/>
                        <h3><i>We need robust, high-performance servers</i></h3>
                    </section>
                    <section>
                        <h3><i>Our goal is to solve those issues</i></h3>
                        <hr/>
                        <ul>
                            <li>A beautiful front-end, with the latest HTML5/CSS3/JavaScript frameworks</li>
                            <li>A robust and high-quality back-end, with the latest Java/Caching/Data access technologies</li>
                            <li>All automatically wired up, with security and performance in mind</li>
                            <li>And great developer tooling, for maximum productivity</li>
                        </ul>
                    </section>
                </section>

                <section>
                    <section data-background="#4d7e65" data-background-transition="slide">
                        <h1>Client-side technologies</h1>
                        <h3>Yeoman, Grunt, Bower, AngularJS</h3>
                    </section>
                    <section>
                        <h1>Yeoman</h1>
                        <h3>Yeoman provides application <i>generators</i></h3>
                        <ul>
                            <li>Hundreds of generators are available</li>
                            <li>Mostly geared toward JavaScript front-end applications</li>
                            <li>The top-rated generators have excellent quality</li>
                        </ul>
                        <pre>
                            <code data-trim contenteditable>yo jhipster</code>
                        </pre>
                    </section>
                    <section>
                        <h1>Grunt</h1>
                        <h3>Grunt is a JavaScript task runner</h3>
                        <ul>
                            <li>For development, it will allow you to have "live editing" of your code, run your tests in the background...</li>
                            <li>For production, it will compress and optimize all your resources, compile your Sass code...</li>
                        </ul>
                        <pre>
                            <code data-trim contenteditable>grunt test</code>
                        </pre>
                    </section>
                    <section>
                        <h1>Bower</h1>
                        <h3>Bower is a package manager for your JavaScript assets</h3>
                        <ul>
                            <li>You can search, install and update your JavaScript libraries</li>
                            <li>It provides a <i>huge</i> number of libraries</li>
                        </ul>
                        <pre>
                            <code data-trim contenteditable>bower install angular</code>
                        </pre>
                    </section>
                    <section>
                        <h1>Karma</h1>
                        <h3>Karma runs unit tests on your JavaScript code</h3>
                        <ul>
                            <li>It works with <i>Phantom.js</i>, a headless browser</li>
                            <li>It is <i>very</i> fast, and can run continously in the background</li>
                        </ul>
                        <pre>
                            <code data-trim contenteditable>karma start src/test/javascript/karma.conf.js</code>
                        </pre>
                    </section>
                    <section>
                        <h1>AngularJS</h1>
                        <h3>The most popular JavaScript framework</h3>
                        <ul>
                            <li>Powerful &amp; easy to learn</li>
                            <li>Data binding, form validation, i18n... all out of the box</li>
                        </ul>
                        <pre>
                            <code data-trim contenteditable>
=======
<<<<<<< HEAD
	<head>
		<meta charset="utf-8">

		<title>JHipster - A hipster stack for Java developers</title>

		<meta name="description" content="Hipster stack for Java developers. Yeoman + Maven + Spring + AngularJS in one handy generator.">
		<meta name="author" content="Julien Dubois">

		<meta name="apple-mobile-web-app-capable" content="yes" />
		<meta name="apple-mobile-web-app-status-bar-style" content="black-translucent" />

		<meta name="viewport" content="width=device-width, initial-scale=1.0, maximum-scale=1.0, user-scalable=no">

		<link href='http://fonts.googleapis.com/css?family=Pacifico' rel='stylesheet' type='text/css'>
		<link rel="stylesheet" href="css/reveal.min.css">
		<link rel="stylesheet" href="css/theme/default.css" id="theme">

		<!-- For syntax highlighting -->
		<link rel="stylesheet" href="lib/css/zenburn.css">

		<!-- If the query includes 'print-pdf', use the PDF print sheet -->
		<script>
			document.write( '<link rel="stylesheet" href="css/print/' + ( window.location.search.match( /print-pdf/gi ) ? 'pdf' : 'paper' ) + '.css" type="text/css" media="print">' );
		</script>

		<!--[if lt IE 9]>
		<script src="lib/js/html5shiv.js"></script>
		<![endif]-->
	</head>

	<body>

		<div class="reveal">

			<!-- Any section element inside of this container is displayed as a slide -->
			<div class="slides">

				<section>
					<h2>Welcome, Java Hipster</h2>
					<img src="images/logo-jhipster-drink-coffee.png" style="border:0;"/>
					<h3>Yeoman + Maven + Spring + AngularJS in one handy generator</h3>
					<p>
						<a href="http://jhipster.github.io">http://jhipster.github.io</a>
					</p>
					<p>
						Press the right arrow to continue &gt;
					</p>
				</section>

				<section data-background="#4d7e65" data-background-transition="slide">
					<h1>About this presentation</h1>
					<ul>
						<li>Hit the left/right arrow to browse to the main sections</li>
						<li>Hit the up/down arrow to see the slides in each section</li>
						<li>Hit the "escape" key to see all the slides</li>
					</ul>
				</section>

				<section>
					<section data-background="#4d7e65" data-background-transition="slide">
						<h1>What is this all about?</h1>
						<h3>Modern Web application development</h3>
					</section>
					<section>
						<h2>Modern Web apps</h2>
						<p>End-users requirements have evolved. People are tired of slow, unreactive Web sites. They want:</p>
						<ul>
							<li>Beautiful design</li>
							<li>Stop waiting for pages to load</li>
							<li>Dynamic updates of page fragments</li>
						</ul>
						<hr/>
						<h3><i>We need to use the latest HTML5/CSS3/JavaScript technologies</i></h3>
					</section>
					<section>
						<h2>Developer productivity</h2>
						<p>Those websites should be delivered <i>fast</i>.</p>
						<p>Waiting 1 minute for your application to "deploy" is not acceptable anymore</p>
						<hr/>
						<h3><i>We need the right tools for this job!</i></h3>
					</section>
					<section>
						<h2>Production-ready software</h2>
						<p>Modern websites should be able to handle <i>huge</i> numbers of concurrent users</p>
						<p>All using massive RESTful applications, which will hit your back-end servers <b>hard</b></p>
						<hr/>
						<h3><i>We need robust, high-performance servers</i></h3>
					</section>
					<section>
						<h3><i>Our goal is to solve those issues</i></h3>
						<hr/>
						<ul>
							<li>A beautiful front-end, with the latest HTML5/CSS3/JavaScript frameworks</li>
							<li>A robust and high-quality back-end, with the latest Java/Caching/Data access technologies</li>
							<li>All automatically wired up, with security and performance in mind</li>
							<li>And great developer tooling, for maximum productivity</li>
						</ul>
					</section>
				</section>

				<section>
					<section data-background="#4d7e65" data-background-transition="slide">
						<h1>Client-side technologies</h1>
						<h3>Yeoman, Grunt, Bower, AngularJS</h3>
					</section>
					<section>
						<h1>Yeoman</h1>
						<h3>Yeoman provides application <i>generators</i></h3>
						<ul>
							<li>Hundreds of generators are available</li>
							<li>Mostly geared toward JavaScript front-end applications</li>
							<li>The top-rated generators have excellent quality</li>
						</ul>
						<pre>
							<code data-trim contenteditable>yo jhipster</code>
						</pre>
					</section>
					<section>
						<h1>Grunt</h1>
						<h3>Grunt is a JavaScript task runner</h3>
						<ul>
							<li>For development, it will allow you to have "live editing" of your code, run your tests in the background...</li>
							<li>For production, it will compress and optimize all your resources, compile your Sass code...</li>
						</ul>
						<pre>
							<code data-trim contenteditable>grunt test</code>
						</pre>
					</section>
					<section>
						<h1>Bower</h1>
						<h3>Bower is a package manager for your JavaScript assets</h3>
						<ul>
							<li>You can search, install and update your JavaScript libraries</li>
							<li>It provides a <i>huge</i> number of libraries</li>
						</ul>
						<pre>
							<code data-trim contenteditable>bower install angular</code>
						</pre>
					</section>
					<section>
						<h1>Karma</h1>
						<h3>Karma runs unit tests on your JavaScript code</h3>
						<ul>
							<li>It works with <i>Phantom.js</i>, a headless browser</li>
							<li>It is <i>very</i> fast, and can run continously in the background</li>
						</ul>
						<pre>
							<code data-trim contenteditable>karma start src/test/javascript/karma.conf.js</code>
						</pre>
					</section>
					<section>
						<h1>AngularJS</h1>
						<h3>The most popular JavaScript framework</h3>
						<ul>
							<li>Powerful &amp; easy to learn</li>
							<li>Data binding, form validation, i18n... all out of the box</li>
						</ul>
						<pre>
							<code data-trim contenteditable>
>>>>>>> d69efc70
<input type="text" ng-model="yourName" placeholder="Enter a name here">
<h1>Hello {{yourName}}!</h1>
                            </code>
                        </pre>
                    </section>
                    <section>
                        <h1>Twitter Bootstrap</h1>
                        <h3>Great CSS/JavaScript framework for responsive Web apps</h3>
                        <ul>
                            <li>CSS and HTML elements for all common usages</li>
                            <li>Tons of JavaScript components: menus, navbars, drop-down boxes, alerts...</li>
                        </ul>
                        <pre>
                            <code data-trim contenteditable>
<div class="alert alert-success">
    <strong>Hello, world!</strong>
</div>
                            </code>
                        </pre>
                    </section>
                </section>

                <section>
                    <section data-background="#4d7e65" data-background-transition="slide">
                        <h1>Server-side technologies</h1>
                        <h3>Maven, Spring, Spring MVC REST, Spring Data JPA</h3>
                    </section>
                    <section>
                        <h1>Maven</h1>
                        <h3>The most popular Java build tool</h3>
                        <ul>
                            <li>Well-known, pre-defined directories and goals</li>
                            <li>Integration with major IDEs</li>
                            <li>Great plugin ecosystem, including Spring Boot and Yeoman</li>
                        </ul>
                        <pre>
                            <code data-trim contenteditable>
mvn
                            </code>
                        </pre>
                    </section>
                    <section>
                        <h1>Spring Boot</h1>
                        <h3>Spring is the de-facto standard for Java apps</h3>
                        <ul>
                            <li>IoC, AOP and abstractions to ease application coding</li>
                            <li>Fast and lightweight, and extremely powerful <i>when needed</i></li>
                            <li>Out-of-the-box configuration by Spring Boot</li>
<<<<<<< HEAD
                        </ul>
                        <pre>
                            <code data-trim contenteditable>
=======
						</ul>
						<pre>
							<code data-trim contenteditable>
=======
    <head>
        <meta charset="utf-8">

        <title>JHipster - A hipster stack for Java developers</title>

        <meta name="description" content="Hipster stack for Java developers. Yeoman + Maven + Spring + AngularJS in one handy generator.">
        <meta name="author" content="Julien Dubois">

        <meta name="apple-mobile-web-app-capable" content="yes" />
        <meta name="apple-mobile-web-app-status-bar-style" content="black-translucent" />

        <meta name="viewport" content="width=device-width, initial-scale=1.0, maximum-scale=1.0, user-scalable=no">

        <link href='http://fonts.googleapis.com/css?family=Pacifico' rel='stylesheet' type='text/css'>
        <link rel="stylesheet" href="css/reveal.min.css">
        <link rel="stylesheet" href="css/theme/default.css" id="theme">

        <!-- For syntax highlighting -->
        <link rel="stylesheet" href="lib/css/zenburn.css">

        <!-- If the query includes 'print-pdf', use the PDF print sheet -->
        <script>
            document.write( '<link rel="stylesheet" href="css/print/' + ( window.location.search.match( /print-pdf/gi ) ? 'pdf' : 'paper' ) + '.css" type="text/css" media="print">' );
        </script>

        <!--[if lt IE 9]>
        <script src="lib/js/html5shiv.js"></script>
        <![endif]-->
    </head>

    <body>

        <div class="reveal">

            <!-- Any section element inside of this container is displayed as a slide -->
            <div class="slides">

                <section>
                    <h2>Welcome, Java Hipster</h2>
                    <img src="images/logo-jhipster-drink-coffee.png" style="border:0;"/>
                    <h3>Yeoman + Maven + Spring + AngularJS in one handy generator</h3>
                    <p>
                        <a href="http://jhipster.github.io">http://jhipster.github.io</a>
                    </p>
                    <p>
                        Press the right arrow to continue &gt;
                    </p>
                </section>

                <section data-background="#4d7e65" data-background-transition="slide">
                    <h1>About this presentation</h1>
                    <ul>
                        <li>Hit the left/right arrow to browse to the main sections</li>
                        <li>Hit the up/down arrow to see the slides in each section</li>
                        <li>Hit the "escape" key to see all the slides</li>
                    </ul>
                </section>

                <section>
                    <section data-background="#4d7e65" data-background-transition="slide">
                        <h1>What is this all about?</h1>
                        <h3>Modern Web application development</h3>
                    </section>
                    <section>
                        <h2>Modern Web apps</h2>
                        <p>End-users requirements have evolved. People are tired of slow, unreactive Web sites. They want:</p>
                        <ul>
                            <li>Beautiful design</li>
                            <li>Stop waiting for pages to load</li>
                            <li>Dynamic updates of page fragments</li>
                        </ul>
                        <hr/>
                        <h3><i>We need to use the latest HTML5/CSS3/JavaScript technologies</i></h3>
                    </section>
                    <section>
                        <h2>Developer productivity</h2>
                        <p>Those websites should be delivered <i>fast</i>.</p>
                        <p>Waiting 1 minute for your application to "deploy" is not acceptable anymore</p>
                        <hr/>
                        <h3><i>We need the right tools for this job!</i></h3>
                    </section>
                    <section>
                        <h2>Production-ready software</h2>
                        <p>Modern websites should be able to handle <i>huge</i> numbers of concurrent users</p>
                        <p>All using massive RESTful applications, which will hit your back-end servers <b>hard</b></p>
                        <hr/>
                        <h3><i>We need robust, high-performance servers</i></h3>
                    </section>
                    <section>
                        <h3><i>Our goal is to solve those issues</i></h3>
                        <hr/>
                        <ul>
                            <li>A beautiful front-end, with the latest HTML5/CSS3/JavaScript frameworks</li>
                            <li>A robust and high-quality back-end, with the latest Java/Caching/Data access technologies</li>
                            <li>All automatically wired up, with security and performance in mind</li>
                            <li>And great developer tooling, for maximum productivity</li>
                        </ul>
                    </section>
                </section>

                <section>
                    <section data-background="#4d7e65" data-background-transition="slide">
                        <h1>Client-side technologies</h1>
                        <h3>Yeoman, Grunt, Bower, AngularJS</h3>
                    </section>
                    <section>
                        <h1>Yeoman</h1>
                        <h3>Yeoman provides application <i>generators</i></h3>
                        <ul>
                            <li>Hundreds of generators are available</li>
                            <li>Mostly geared toward JavaScript front-end applications</li>
                            <li>The top-rated generators have excellent quality</li>
                        </ul>
                        <pre>
                            <code data-trim contenteditable>yo jhipster</code>
                        </pre>
                    </section>
                    <section>
                        <h1>Grunt</h1>
                        <h3>Grunt is a JavaScript task runner</h3>
                        <ul>
                            <li>For development, it will allow you to have "live editing" of your code, run your tests in the background...</li>
                            <li>For production, it will compress and optimize all your resources, compile your Sass code...</li>
                        </ul>
                        <pre>
                            <code data-trim contenteditable>grunt test</code>
                        </pre>
                    </section>
                    <section>
                        <h1>Bower</h1>
                        <h3>Bower is a package manager for your JavaScript assets</h3>
                        <ul>
                            <li>You can search, install and update your JavaScript libraries</li>
                            <li>It provides a <i>huge</i> number of libraries</li>
                        </ul>
                        <pre>
                            <code data-trim contenteditable>bower install angular</code>
                        </pre>
                    </section>
                    <section>
                        <h1>Karma</h1>
                        <h3>Karma runs unit tests on your JavaScript code</h3>
                        <ul>
                            <li>It works with <i>Phantom.js</i>, a headless browser</li>
                            <li>It is <i>very</i> fast, and can run continously in the background</li>
                        </ul>
                        <pre>
                            <code data-trim contenteditable>karma start src/test/javascript/karma.conf.js</code>
                        </pre>
                    </section>
                    <section>
                        <h1>AngularJS</h1>
                        <h3>The most popular JavaScript framework</h3>
                        <ul>
                            <li>Powerful &amp; easy to learn</li>
                            <li>Data binding, form validation, i18n... all out of the box</li>
                        </ul>
                        <pre>
                            <code data-trim contenteditable>
<input type="text" ng-model="yourName" placeholder="Enter a name here">
<h1>Hello {{yourName}}!</h1>
                            </code>
                        </pre>
                    </section>
                    <section>
                        <h1>Twitter Bootstrap</h1>
                        <h3>Great CSS/JavaScript framework for responsive Web apps</h3>
                        <ul>
                            <li>CSS and HTML elements for all common usages</li>
                            <li>Tons of JavaScript components: menus, navbars, drop-down boxes, alerts...</li>
                        </ul>
                        <pre>
                            <code data-trim contenteditable>
<div class="alert alert-success">
    <strong>Hello, world!</strong>
</div>
                            </code>
                        </pre>
                    </section>
                </section>

                <section>
                    <section data-background="#4d7e65" data-background-transition="slide">
                        <h1>Server-side technologies</h1>
                        <h3>Maven, Spring, Spring MVC REST, Spring Data JPA</h3>
                    </section>
                    <section>
                        <h1>Maven</h1>
                        <h3>The most popular Java build tool</h3>
                        <ul>
                            <li>Well-known, pre-defined directories and goals</li>
                            <li>Integration with major IDEs</li>
                            <li>Great plugin ecosystem, including Spring Boot and Yeoman</li>
                        </ul>
                        <pre>
                            <code data-trim contenteditable>
mvn
                            </code>
                        </pre>
                    </section>
                    <section>
                        <h1>Spring Boot</h1>
                        <h3>Spring is the de-facto standard for Java apps</h3>
                        <ul>
                            <li>IoC, AOP and abstractions to ease application coding</li>
                            <li>Fast and lightweight, and extremely powerful <i>when needed</i></li>
                            <li>Out-of-the-box configuration by Spring Boot</li>
                        </ul>
                        <pre>
                            <code data-trim contenteditable>
>>>>>>> ac49f01... revamped site
>>>>>>> d69efc70
@Service
@Transactional
public class UserService {

    @Inject
    private UserRepository userRepository;

}
<<<<<<< HEAD
=======
<<<<<<< HEAD
							</code>
						</pre>
					</section>
					<section>
						<h1>Liquibase</h1>
						<h3>Database updates made easy</h3>
						<ul>
							<li>Handles updating a database schema</li>
							<li>Works great with Spring and JPA</li>
							<li>Needs a good understanding of databases and ORM</li>
						</ul>
					</section>
					<section>
						<h1>JPA</h1>
						<h3>The standard ORM solution for Java</h3>
						<ul>
							<li>Hibernate is used underneath</li>
							<li>Very complete, impressive set of features</li>
							<li>Still complex to understand for newbies!</li>
						</ul>
						<pre>
							<code data-trim contenteditable>
=======
>>>>>>> d69efc70
                            </code>
                        </pre>
                    </section>
                    <section>
                        <h1>Liquibase</h1>
                        <h3>Database updates made easy</h3>
                        <ul>
                            <li>Handles updating a database schema</li>
                            <li>Works great with Spring and JPA</li>
                            <li>Needs a good understanding of databases and ORM</li>
                        </ul>
                    </section>
                    <section>
                        <h1>JPA</h1>
                        <h3>The standard ORM solution for Java</h3>
                        <ul>
                            <li>Hibernate is used underneath</li>
                            <li>Very complete, impressive set of features</li>
                            <li>Still complex to understand for newbies!</li>
                        </ul>
                        <pre>
                            <code data-trim contenteditable>
<<<<<<< HEAD
=======
>>>>>>> ac49f01... revamped site
>>>>>>> d69efc70
@Entity
public class User implements Serializable {

    @Id
    private String login;

}
<<<<<<< HEAD
=======
<<<<<<< HEAD
							</code>
						</pre>
					</section>
					<section>
						<h1>Spring Data JPA</h1>
						<h3>Adds extra syntaxic sugar on top of JPA</h3>
						<ul>
							<li>Generate you JPA repositories <i>automatically</i></li>
							<li>Removes a lot of boilerplate code</li>
						</ul>
						<pre>
							<code data-trim contenteditable>
=======
>>>>>>> d69efc70
                            </code>
                        </pre>
                    </section>
                    <section>
                        <h1>Spring Data JPA</h1>
                        <h3>Adds extra syntaxic sugar on top of JPA</h3>
                        <ul>
                            <li>Generate your JPA repositories <i>automatically</i></li>
                            <li>Removes a lot of boilerplate code</li>
                        </ul>
                        <pre>
                            <code data-trim contenteditable>
<<<<<<< HEAD
=======
>>>>>>> ac49f01... revamped site
>>>>>>> d69efc70
public interface PersistenceAuditEventRepository extends JpaRepository&lt;PersistentAuditEvent, String&gt; {

    List&lt;PersistentAuditEvent&gt;
        findByPrincipalAndAuditEventDateGreaterThan(String principal, LocalDateTime after);

}
<<<<<<< HEAD
=======
<<<<<<< HEAD
							</code>
						</pre>
					</section>
					<section>
						<h1>MongoDB</h1>
						<h3>NoSQL for scalability</h3>
						<ul>
							<li>Alternative to the SQL database and JPA choice</li>
							<li>Similar code: Spring Data MongoDB works the same as Spring Data JPA</li>
							<li>More scalable, easier to use</li>
						</ul>
					</section>
					<section>
						<h1>Cassandra</h1>
						<h3>NoSQL for scalability</h3>
						<ul>
							<li>2nd alternative to the SQL database and JPA choice</li>
							<li>Linear scalability and high availability</li>
							<li>Extreme performance and low latency for mission-critical apps</li>
						</ul>
					</section>
					<section>
						<h1>Caching</h1>
						<h3>Caching is king for performance</h3>
						<ul>
						    <li>Ehcache is the most widely used solution</li>
						    <li>HazelCast is a great alternative, with clustering support!</li>
						    <li>Hibernate 2nd level cache or Spring Caching abstraction</li>
						</ul>
						<pre>
							<code data-trim contenteditable>
=======
>>>>>>> d69efc70
                            </code>
                        </pre>
                    </section>
                    <section>
                        <h1>MongoDB</h1>
                        <h3>NoSQL for scalability</h3>
                        <ul>
                            <li>Alternative to the SQL database and JPA choice</li>
                            <li>Similar code: Spring Data MongoDB works the same as Spring Data JPA</li>
                            <li>More scalable, easier to use</li>
                        </ul>
                    </section>
                    <section>
                        <h1>Cassandra</h1>
                        <h3>NoSQL for scalability</h3>
                        <ul>
                            <li>2nd alternative to the SQL database and JPA choice</li>
                            <li>Linear scalability and high availability</li>
                            <li>Extreme performance and low latency for mission-critical apps</li>
                        </ul>
                    </section>
                    <section>
                        <h1>Caching</h1>
                        <h3>Caching is king for performance</h3>
                        <ul>
                            <li>Ehcache is the most widely used solution</li>
                            <li>HazelCast is a great alternative, with clustering support!</li>
                            <li>Hibernate 2nd level cache or Spring Caching abstraction</li>
                        </ul>
                        <pre>
                            <code data-trim contenteditable>
<<<<<<< HEAD
=======
>>>>>>> ac49f01... revamped site
>>>>>>> d69efc70
@Entity
@Cache(usage = CacheConcurrencyStrategy.NONSTRICT_READ_WRITE)
public class User implements Serializable {

}
<<<<<<< HEAD
=======
<<<<<<< HEAD
							</code>
						</pre>
					</section>
					<section>
						<h1>Spring Security</h1>
						<h3>Bulletproof Security framework</h3>
						<ul>
							<li>Leading tool, widely used across all industries</li>
							<li>Secures URLs and Java code (Spring Beans)</li>
							<li>Works both with stateful (cookies) and stateless (OAuth2) Web application architectures</li>
						</ul>
					</section>
					<section>
						<h1>Spring MVC REST</h1>
						<h3>The best REST framework in Java</h3>
						<ul>
						    <li>Complete, high-performance REST solution</li>
						    <li>Great Spring support, great testing support</li>
						</ul>
						<pre>
							<code data-trim contenteditable>
=======
>>>>>>> d69efc70
                            </code>
                        </pre>
                    </section>
                    <section>
                        <h1>Spring Security</h1>
                        <h3>Bulletproof Security framework</h3>
                        <ul>
                            <li>Leading tool, widely used across all industries</li>
                            <li>Secures URLs and Java code (Spring Beans)</li>
                            <li>Works both with stateful (cookies) and stateless (OAuth2) Web application architectures</li>
                        </ul>
                    </section>
                    <section>
                        <h1>Spring MVC REST</h1>
                        <h3>The best REST framework in Java</h3>
                        <ul>
                            <li>Complete, high-performance REST solution</li>
                            <li>Great Spring support, great testing support</li>
                        </ul>
                        <pre>
                            <code data-trim contenteditable>
<<<<<<< HEAD
=======
>>>>>>> ac49f01... revamped site
>>>>>>> d69efc70
@RestController
public class AccountResource {
    @RequestMapping(value = "/app/rest/account",
            method = RequestMethod.POST)
    public void saveAccount(@RequestBody UserDTO userDTO) {
        userService.updateUserInformation(userDTO);
    }
}
<<<<<<< HEAD
                            </code>
                        </pre>
                    </section>
                    <section>
                        <h1>Thymeleaf</h1>
                        <h3>Server-side templates</h3>
                        <ul>
                            <li>Used when a Single Web Page application isn't enough</li>
                            <li>Replaces JSPs and JSTLs, which are outdated and deprecated</li>
                            <li>Great templates for Web designers</li>
                        </ul>
                        <pre>
                            <code data-trim contenteditable>
<h1 th:text="#{title}">Hello, world</h1>
=======
<<<<<<< HEAD
							</code>
						</pre>
					</section>
					<section>
						<h1>Thymeleaf</h1>
						<h3>Server-side templates</h3>
						<ul>
							<li>Used when a Single Web Page application isn't enough</li>
							<li>Replaces JSPs and JSTLs, which are outdated and deprecated</li>
							<li>Great templates for Web designers</li>
						</ul>
						<pre>
							<code data-trim contenteditable>
<h1 th:text="#{title}">Hello, world</h1>
							</code>
						</pre>
					</section>
					<section>
						<h1>Monitoring</h1>
						<h3>Ready for production with Metrics</h3>
						<ul>
							<li>Formerly Yammer Metrics</li>
							<li>Monitors the JVM, app server, Spring beans, cache, and more!</li>
							<li>JMX or Graphite reporting</li>
						</ul>
						<pre>
							<code data-trim contenteditable>
=======
                            </code>
                        </pre>
                    </section>
                    <section>
                        <h1>Thymeleaf</h1>
                        <h3>Server-side templates</h3>
                        <ul>
                            <li>Used when a Single Web Page application isn't enough</li>
                            <li>Replaces JSPs and JSTLs, which are outdated and deprecated</li>
                            <li>Great templates for Web designers</li>
                        </ul>
                        <pre>
                            <code data-trim contenteditable>
<h1 th:text="#{title}">Hello, world</h1>
>>>>>>> d69efc70
                            </code>
                        </pre>
                    </section>
                    <section>
                        <h1>Monitoring</h1>
                        <h3>Ready for production with Metrics</h3>
                        <ul>
                            <li>Formerly Yammer Metrics</li>
                            <li>Monitors the JVM, app server, Spring beans, cache, and more!</li>
                            <li>JMX or Graphite reporting</li>
                        </ul>
                        <pre>
                            <code data-trim contenteditable>
<<<<<<< HEAD
=======
>>>>>>> ac49f01... revamped site
>>>>>>> d69efc70
@Timed
public void saveAccount(@RequestBody UserDTO userDTO) {
    userService.updateUserInformation(userDTO);
}
<<<<<<< HEAD
                            </code>
                        </pre>
                    </section>
                    <section>
                        <h1>Cloud deployment</h1>
                        <h3>To the cloud and beyond!</h3>
                        <ul>
                            <li>Deployments should be easy on-premise and in the cloud</li>
                            <li>Leading cloud providers like Cloud Foundry, Heroku and OpenShift all provide specific tooling and deployment options</li>
                        </ul>
                    </section>

                </section>

                <section>
                    <section data-background="#4d7e65" data-background-transition="slide">
                        <h1>Meet JHipster</h1>
                        <h3>Why all the hype?</h3>
                    </section>
                    <section>
                        <h3>You said <i>hype</i>?</h3>
                        <hr/>
                        <p>At the time of this writing (12/2015), the project is 2 years old:</p>
                        <ul>
                            <li>We have 3,098 GitHub stars and 172 contributors</li>
                            <li>We have 150,000 downloads in total</li>
                            <li>We have 300,000 page views this month</li>
                            <li>We've been featured on Websites everywhere (Infoworld, SD Times, JavaWorld, Reddit...)</li>
                            <li>And it's growing rapidly</li>
                        </ul>
                        <hr/>
                        <h3>Why?</h3>
                    </section>
                    <section>
                        <h3>We've seen lots of cool technologies</h3>
                        <ul>
                            <li>Can Grunt and Maven be friends?</li>
                            <li>Can AngularJS and Spring MVC REST be friends?</li>
                            <li>We can <i>guarantee</i> you that having everything working together smoothly, with security, caching and monitoring, isn't easy...</li>
                        </ul>
                    </section>
                    <section>
                        <h3>JHipster makes everything just work together</h3>
                        <ul>
                            <li>JHipster creates a complete working application, with all those technologies</li>
                            <li>Everthing just works out-of-the-box</li>
                            <li>You have your Yeoman workflow working great with your Maven goals!</li>
                        </ul>
                    </section>
                    <section>
                        <h3>But wait, there's more!</h3>
                        <ul>
                            <li>"entity" sub-generator to generate a complete JPA entity, from database to AngularJS</li>
                            <li>"service" sub-generator to generate a Spring business service</li>
                            <li>Great support for Spring Security: Ajax endpoints, secured remember-me, audits...</li>
                            <li>Great monitoring screen using Metrics</li>
                        </ul>
                    </section>
                    <section>
                        <h3>Production-ready</h3>
                        <ul>
                            <li>Specific Spring profile with GZipping and HTTP caching headers</li>
                            <li>JavaScript &amp; CSS optimization and minification by Grunt</li>
                            <li>Executable or standard WAR file, with monitoring enabled</li>
                            <li>Sub-generators for deploying automatically to Cloud Foundry, Heroku and OpenShift</li>
                        </ul>
                    </section>
                </section>

                <section>
                    <section data-background="#4d7e65" data-background-transition="slide">
                        <h1>Let's build our first app</h1>
                        <h3>10 minutes tutorial</h3>
                    </section>
                    <section>
                        <h1>Install Yeoman</h1>
                        <pre>
                            <code data-trim contenteditable>
=======
<<<<<<< HEAD
							</code>
						</pre>
					</section>
					<section>
						<h1>Cloud deployment</h1>
						<h3>To the cloud and beyond!</h3>
						<ul>
							<li>Deployments should be easy on-premise and in the cloud</li>
							<li>Leading cloud providers like Cloud Foundry, Heroku and OpenShift all provide specific tooling and deployment options</li>
						</ul>
					</section>

				</section>

				<section>
					<section data-background="#4d7e65" data-background-transition="slide">
						<h1>Meet JHipster</h1>
						<h3>Why all the hype?</h3>
					</section>
					<section>
						<h3>You said <i>hype</i>?</h3>
						<hr/>
						<p>At the time of this writing (11/2014), the project is 13 months old:</p>
						<ul>
							<li>We have 1,104 GitHub stars and 63 contributors</li>
							<li>We are the 3rd most popular Yeoman generator</li>
							<li>We have 140K page views this month</li>
							<li>We've been featured on Websites everywhere (Infoworld, SD Times, JavaWorld, Reddit...)</li>
							<li>And it's growing rapidly</li>
						</ul>
						<hr/>
						<h3>Why?</h3>
					</section>
					<section>
						<h3>We've seen lots of cool technologies</h3>
						<ul>
							<li>Can Grunt and Maven be friends?</li>
							<li>Can AngularJS and Spring MVC REST be friends?</li>
							<li>We can <i>guarantee</i> you that having everything working together smoothly, with security, caching and monitoring, isn't easy...</li>
						</ul>
					</section>
					<section>
						<h3>JHipster makes everything just work together</h3>
						<ul>
							<li>JHipster creates a complete working application, with all those technologies</li>
							<li>Everthing just works out-of-the-box</li>
							<li>You have your Yeoman workflow working great with your Maven goals!</li>
						</ul>
					</section>
					<section>
						<h3>But wait, there's more!</h3>
						<ul>
							<li>"entity" sub-generator to generate a complete JPA entity, from database to AngularJS</li>
							<li>"service" sub-generator to generate a Spring business service</li>
							<li>Great support for Spring Security: Ajax endpoints, secured remember-me, audits...</li>
							<li>Great monitoring screen using Metrics</li>
						</ul>
					</section>
					<section>
						<h3>Production-ready</h3>
						<ul>
							<li>Specific Spring profile with GZipping and HTTP caching headers</li>
							<li>JavaScript &amp; CSS optimization and minification by Grunt</li>
							<li>Executable or standard WAR file, with monitoring enabled</li>
							<li>Sub-generators for deploying automatically to Cloud Foundry, Heroku and OpenShift</li>
						</ul>
					</section>
				</section>

				<section>
					<section data-background="#4d7e65" data-background-transition="slide">
						<h1>Let's build our first app</h1>
						<h3>10 minutes tutorial</h3>
					</section>
					<section>
						<h1>Install Yeoman</h1>
						<pre>
							<code data-trim contenteditable>
>>>>>>> d69efc70
npm install -g yo
npm install -g generator-jhipster
                            </code>
                        </pre>
                    </section>
                    <section>
                        <h1>Create an application</h1>
                        <pre>
                            <code data-trim contenteditable>
yo jhipster
mvn
                            </code>
                        </pre>
                    </section>
                    <section>
                        <h1>Client-side live reload</h1>
                        <p>
                            Live reload of your client-side code (HTML, CSS, JavaScript) works thanks to Grunt. Edit any file and your browser will refresh automatically:
                      </p>
                        <pre>
                            <code data-trim contenteditable>
grunt
                            </code>
                        </pre>
                    </section>
                    <section>
                        <h1>Add an entity</h1>
                        <pre>
                            <code data-trim contenteditable>
yo jhipster:entity foo
                            </code>
                        </pre>
                    </section>

                    <section>
                        <h1>Run in production</h1>
                        <pre>
                            <code data-trim contenteditable>
mvn -Pprod package
cd target/
java -jar jhipster-0.0.1-SNAPSHOT.war --spring.profiles.active=prod
                            </code>
                        </pre>

                    </section>
                </section>

                <section>
                    <h1>Thank you for your attention</h1>
                    <p>
                        <a href="http://jhipster.github.io">http://jhipster.github.io</a>
                    </p>
                </section>

            </div>

        </div>

        <script src="lib/js/head.min.js"></script>
        <script src="js/reveal.min.js"></script>

        <script>

            // Full list of configuration options available here:
            // https://github.com/hakimel/reveal.js#configuration
            Reveal.initialize({
                controls: true,
                progress: true,
                history: true,
                center: true,

                theme: Reveal.getQueryHash().theme, // available themes are in /css/theme
                transition: Reveal.getQueryHash().transition || 'concave', // default/cube/page/concave/zoom/linear/fade/none

                // Parallax scrolling
                // parallaxBackgroundImage: 'https://s3.amazonaws.com/hakim-static/reveal-js/reveal-parallax-1.jpg',
                // parallaxBackgroundSize: '2100px 900px',

                // Optional libraries used to extend on reveal.js
                dependencies: [
                    { src: 'lib/js/classList.js', condition: function() { return !document.body.classList; } },
                    { src: 'plugin/markdown/marked.js', condition: function() { return !!document.querySelector( '[data-markdown]' ); } },
                    { src: 'plugin/markdown/markdown.js', condition: function() { return !!document.querySelector( '[data-markdown]' ); } },
                    { src: 'plugin/highlight/highlight.js', async: true, callback: function() { hljs.initHighlightingOnLoad(); } },
                    { src: 'plugin/zoom-js/zoom.js', async: true, condition: function() { return !!document.body.classList; } },
                    { src: 'plugin/notes/notes.js', async: true, condition: function() { return !!document.body.classList; } }
                ]
            });

        </script>

<<<<<<< HEAD
            <script>
=======
		    <script>
=======
                            </code>
                        </pre>
                    </section>
                    <section>
                        <h1>Cloud deployment</h1>
                        <h3>To the cloud and beyond!</h3>
                        <ul>
                            <li>Deployments should be easy on-premise and in the cloud</li>
                            <li>Leading cloud providers like Cloud Foundry, Heroku and OpenShift all provide specific tooling and deployment options</li>
                        </ul>
                    </section>

                </section>

                <section>
                    <section data-background="#4d7e65" data-background-transition="slide">
                        <h1>Meet JHipster</h1>
                        <h3>Why all the hype?</h3>
                    </section>
                    <section>
                        <h3>You said <i>hype</i>?</h3>
                        <hr/>
                        <p>At the time of this writing (12/2015), the project is 2 years old:</p>
                        <ul>
                            <li>We have 3,098 GitHub stars and 172 contributors</li>
                            <li>We have 150,000 downloads in total</li>
                            <li>We have 300,000 page views this month</li>
                            <li>We've been featured on Websites everywhere (Infoworld, SD Times, JavaWorld, Reddit...)</li>
                            <li>And it's growing rapidly</li>
                        </ul>
                        <hr/>
                        <h3>Why?</h3>
                    </section>
                    <section>
                        <h3>We've seen lots of cool technologies</h3>
                        <ul>
                            <li>Can Grunt and Maven be friends?</li>
                            <li>Can AngularJS and Spring MVC REST be friends?</li>
                            <li>We can <i>guarantee</i> you that having everything working together smoothly, with security, caching and monitoring, isn't easy...</li>
                        </ul>
                    </section>
                    <section>
                        <h3>JHipster makes everything just work together</h3>
                        <ul>
                            <li>JHipster creates a complete working application, with all those technologies</li>
                            <li>Everthing just works out-of-the-box</li>
                            <li>You have your Yeoman workflow working great with your Maven goals!</li>
                        </ul>
                    </section>
                    <section>
                        <h3>But wait, there's more!</h3>
                        <ul>
                            <li>"entity" sub-generator to generate a complete JPA entity, from database to AngularJS</li>
                            <li>"service" sub-generator to generate a Spring business service</li>
                            <li>Great support for Spring Security: Ajax endpoints, secured remember-me, audits...</li>
                            <li>Great monitoring screen using Metrics</li>
                        </ul>
                    </section>
                    <section>
                        <h3>Production-ready</h3>
                        <ul>
                            <li>Specific Spring profile with GZipping and HTTP caching headers</li>
                            <li>JavaScript &amp; CSS optimization and minification by Grunt</li>
                            <li>Executable or standard WAR file, with monitoring enabled</li>
                            <li>Sub-generators for deploying automatically to Cloud Foundry, Heroku and OpenShift</li>
                        </ul>
                    </section>
                </section>

                <section>
                    <section data-background="#4d7e65" data-background-transition="slide">
                        <h1>Let's build our first app</h1>
                        <h3>10 minutes tutorial</h3>
                    </section>
                    <section>
                        <h1>Install Yeoman</h1>
                        <pre>
                            <code data-trim contenteditable>
npm install -g yo
npm install -g generator-jhipster
                            </code>
                        </pre>
                    </section>
                    <section>
                        <h1>Create an application</h1>
                        <pre>
                            <code data-trim contenteditable>
yo jhipster
mvn
                            </code>
                        </pre>
                    </section>
                    <section>
                        <h1>Client-side live reload</h1>
                        <p>
                            Live reload of your client-side code (HTML, CSS, JavaScript) works thanks to Grunt. Edit any file and your browser will refresh automatically:
                      </p>
                        <pre>
                            <code data-trim contenteditable>
grunt
                            </code>
                        </pre>
                    </section>
                    <section>
                        <h1>Add an entity</h1>
                        <pre>
                            <code data-trim contenteditable>
yo jhipster:entity foo
                            </code>
                        </pre>
                    </section>

                    <section>
                        <h1>Run in production</h1>
                        <pre>
                            <code data-trim contenteditable>
mvn -Pprod package
cd target/
java -jar jhipster-0.0.1-SNAPSHOT.war --spring.profiles.active=prod
                            </code>
                        </pre>

                    </section>
                </section>

                <section>
                    <h1>Thank you for your attention</h1>
                    <p>
                        <a href="http://jhipster.github.io">http://jhipster.github.io</a>
                    </p>
                </section>

            </div>

        </div>

        <script src="lib/js/head.min.js"></script>
        <script src="js/reveal.min.js"></script>

        <script>

            // Full list of configuration options available here:
            // https://github.com/hakimel/reveal.js#configuration
            Reveal.initialize({
                controls: true,
                progress: true,
                history: true,
                center: true,

                theme: Reveal.getQueryHash().theme, // available themes are in /css/theme
                transition: Reveal.getQueryHash().transition || 'concave', // default/cube/page/concave/zoom/linear/fade/none

                // Parallax scrolling
                // parallaxBackgroundImage: 'https://s3.amazonaws.com/hakim-static/reveal-js/reveal-parallax-1.jpg',
                // parallaxBackgroundSize: '2100px 900px',

                // Optional libraries used to extend on reveal.js
                dependencies: [
                    { src: 'lib/js/classList.js', condition: function() { return !document.body.classList; } },
                    { src: 'plugin/markdown/marked.js', condition: function() { return !!document.querySelector( '[data-markdown]' ); } },
                    { src: 'plugin/markdown/markdown.js', condition: function() { return !!document.querySelector( '[data-markdown]' ); } },
                    { src: 'plugin/highlight/highlight.js', async: true, callback: function() { hljs.initHighlightingOnLoad(); } },
                    { src: 'plugin/zoom-js/zoom.js', async: true, condition: function() { return !!document.body.classList; } },
                    { src: 'plugin/notes/notes.js', async: true, condition: function() { return !!document.body.classList; } }
                ]
            });

        </script>

            <script>
>>>>>>> ac49f01... revamped site
>>>>>>> d69efc70
  (function(i,s,o,g,r,a,m){i['GoogleAnalyticsObject']=r;i[r]=i[r]||function(){
  (i[r].q=i[r].q||[]).push(arguments)},i[r].l=1*new Date();a=s.createElement(o),
  m=s.getElementsByTagName(o)[0];a.async=1;a.src=g;m.parentNode.insertBefore(a,m)
  })(window,document,'script','//www.google-analytics.com/analytics.js','ga');

  ga('create', 'UA-46075199-1', 'jhipster.github.io');
  ga('send', 'pageview');

<<<<<<< HEAD
        </script>

    </body>
=======
<<<<<<< HEAD
    	</script>

	</body>
=======
        </script>

    </body>
>>>>>>> ac49f01... revamped site
>>>>>>> d69efc70
</html><|MERGE_RESOLUTION|>--- conflicted
+++ resolved
@@ -1,7 +1,6 @@
 <!doctype html>
 <html lang="en">
 
-<<<<<<< HEAD
     <head>
         <meta charset="utf-8">
 
@@ -161,168 +160,6 @@
                         </ul>
                         <pre>
                             <code data-trim contenteditable>
-=======
-<<<<<<< HEAD
-	<head>
-		<meta charset="utf-8">
-
-		<title>JHipster - A hipster stack for Java developers</title>
-
-		<meta name="description" content="Hipster stack for Java developers. Yeoman + Maven + Spring + AngularJS in one handy generator.">
-		<meta name="author" content="Julien Dubois">
-
-		<meta name="apple-mobile-web-app-capable" content="yes" />
-		<meta name="apple-mobile-web-app-status-bar-style" content="black-translucent" />
-
-		<meta name="viewport" content="width=device-width, initial-scale=1.0, maximum-scale=1.0, user-scalable=no">
-
-		<link href='http://fonts.googleapis.com/css?family=Pacifico' rel='stylesheet' type='text/css'>
-		<link rel="stylesheet" href="css/reveal.min.css">
-		<link rel="stylesheet" href="css/theme/default.css" id="theme">
-
-		<!-- For syntax highlighting -->
-		<link rel="stylesheet" href="lib/css/zenburn.css">
-
-		<!-- If the query includes 'print-pdf', use the PDF print sheet -->
-		<script>
-			document.write( '<link rel="stylesheet" href="css/print/' + ( window.location.search.match( /print-pdf/gi ) ? 'pdf' : 'paper' ) + '.css" type="text/css" media="print">' );
-		</script>
-
-		<!--[if lt IE 9]>
-		<script src="lib/js/html5shiv.js"></script>
-		<![endif]-->
-	</head>
-
-	<body>
-
-		<div class="reveal">
-
-			<!-- Any section element inside of this container is displayed as a slide -->
-			<div class="slides">
-
-				<section>
-					<h2>Welcome, Java Hipster</h2>
-					<img src="images/logo-jhipster-drink-coffee.png" style="border:0;"/>
-					<h3>Yeoman + Maven + Spring + AngularJS in one handy generator</h3>
-					<p>
-						<a href="http://jhipster.github.io">http://jhipster.github.io</a>
-					</p>
-					<p>
-						Press the right arrow to continue &gt;
-					</p>
-				</section>
-
-				<section data-background="#4d7e65" data-background-transition="slide">
-					<h1>About this presentation</h1>
-					<ul>
-						<li>Hit the left/right arrow to browse to the main sections</li>
-						<li>Hit the up/down arrow to see the slides in each section</li>
-						<li>Hit the "escape" key to see all the slides</li>
-					</ul>
-				</section>
-
-				<section>
-					<section data-background="#4d7e65" data-background-transition="slide">
-						<h1>What is this all about?</h1>
-						<h3>Modern Web application development</h3>
-					</section>
-					<section>
-						<h2>Modern Web apps</h2>
-						<p>End-users requirements have evolved. People are tired of slow, unreactive Web sites. They want:</p>
-						<ul>
-							<li>Beautiful design</li>
-							<li>Stop waiting for pages to load</li>
-							<li>Dynamic updates of page fragments</li>
-						</ul>
-						<hr/>
-						<h3><i>We need to use the latest HTML5/CSS3/JavaScript technologies</i></h3>
-					</section>
-					<section>
-						<h2>Developer productivity</h2>
-						<p>Those websites should be delivered <i>fast</i>.</p>
-						<p>Waiting 1 minute for your application to "deploy" is not acceptable anymore</p>
-						<hr/>
-						<h3><i>We need the right tools for this job!</i></h3>
-					</section>
-					<section>
-						<h2>Production-ready software</h2>
-						<p>Modern websites should be able to handle <i>huge</i> numbers of concurrent users</p>
-						<p>All using massive RESTful applications, which will hit your back-end servers <b>hard</b></p>
-						<hr/>
-						<h3><i>We need robust, high-performance servers</i></h3>
-					</section>
-					<section>
-						<h3><i>Our goal is to solve those issues</i></h3>
-						<hr/>
-						<ul>
-							<li>A beautiful front-end, with the latest HTML5/CSS3/JavaScript frameworks</li>
-							<li>A robust and high-quality back-end, with the latest Java/Caching/Data access technologies</li>
-							<li>All automatically wired up, with security and performance in mind</li>
-							<li>And great developer tooling, for maximum productivity</li>
-						</ul>
-					</section>
-				</section>
-
-				<section>
-					<section data-background="#4d7e65" data-background-transition="slide">
-						<h1>Client-side technologies</h1>
-						<h3>Yeoman, Grunt, Bower, AngularJS</h3>
-					</section>
-					<section>
-						<h1>Yeoman</h1>
-						<h3>Yeoman provides application <i>generators</i></h3>
-						<ul>
-							<li>Hundreds of generators are available</li>
-							<li>Mostly geared toward JavaScript front-end applications</li>
-							<li>The top-rated generators have excellent quality</li>
-						</ul>
-						<pre>
-							<code data-trim contenteditable>yo jhipster</code>
-						</pre>
-					</section>
-					<section>
-						<h1>Grunt</h1>
-						<h3>Grunt is a JavaScript task runner</h3>
-						<ul>
-							<li>For development, it will allow you to have "live editing" of your code, run your tests in the background...</li>
-							<li>For production, it will compress and optimize all your resources, compile your Sass code...</li>
-						</ul>
-						<pre>
-							<code data-trim contenteditable>grunt test</code>
-						</pre>
-					</section>
-					<section>
-						<h1>Bower</h1>
-						<h3>Bower is a package manager for your JavaScript assets</h3>
-						<ul>
-							<li>You can search, install and update your JavaScript libraries</li>
-							<li>It provides a <i>huge</i> number of libraries</li>
-						</ul>
-						<pre>
-							<code data-trim contenteditable>bower install angular</code>
-						</pre>
-					</section>
-					<section>
-						<h1>Karma</h1>
-						<h3>Karma runs unit tests on your JavaScript code</h3>
-						<ul>
-							<li>It works with <i>Phantom.js</i>, a headless browser</li>
-							<li>It is <i>very</i> fast, and can run continously in the background</li>
-						</ul>
-						<pre>
-							<code data-trim contenteditable>karma start src/test/javascript/karma.conf.js</code>
-						</pre>
-					</section>
-					<section>
-						<h1>AngularJS</h1>
-						<h3>The most popular JavaScript framework</h3>
-						<ul>
-							<li>Powerful &amp; easy to learn</li>
-							<li>Data binding, form validation, i18n... all out of the box</li>
-						</ul>
-						<pre>
-							<code data-trim contenteditable>
->>>>>>> d69efc70
 <input type="text" ng-model="yourName" placeholder="Enter a name here">
 <h1>Hello {{yourName}}!</h1>
                             </code>
@@ -360,7 +197,7 @@
                         </ul>
                         <pre>
                             <code data-trim contenteditable>
-mvn
+mvn spring-boot:run
                             </code>
                         </pre>
                     </section>
@@ -371,227 +208,9 @@
                             <li>IoC, AOP and abstractions to ease application coding</li>
                             <li>Fast and lightweight, and extremely powerful <i>when needed</i></li>
                             <li>Out-of-the-box configuration by Spring Boot</li>
-<<<<<<< HEAD
-                        </ul>
-                        <pre>
-                            <code data-trim contenteditable>
-=======
-						</ul>
-						<pre>
-							<code data-trim contenteditable>
-=======
-    <head>
-        <meta charset="utf-8">
-
-        <title>JHipster - A hipster stack for Java developers</title>
-
-        <meta name="description" content="Hipster stack for Java developers. Yeoman + Maven + Spring + AngularJS in one handy generator.">
-        <meta name="author" content="Julien Dubois">
-
-        <meta name="apple-mobile-web-app-capable" content="yes" />
-        <meta name="apple-mobile-web-app-status-bar-style" content="black-translucent" />
-
-        <meta name="viewport" content="width=device-width, initial-scale=1.0, maximum-scale=1.0, user-scalable=no">
-
-        <link href='http://fonts.googleapis.com/css?family=Pacifico' rel='stylesheet' type='text/css'>
-        <link rel="stylesheet" href="css/reveal.min.css">
-        <link rel="stylesheet" href="css/theme/default.css" id="theme">
-
-        <!-- For syntax highlighting -->
-        <link rel="stylesheet" href="lib/css/zenburn.css">
-
-        <!-- If the query includes 'print-pdf', use the PDF print sheet -->
-        <script>
-            document.write( '<link rel="stylesheet" href="css/print/' + ( window.location.search.match( /print-pdf/gi ) ? 'pdf' : 'paper' ) + '.css" type="text/css" media="print">' );
-        </script>
-
-        <!--[if lt IE 9]>
-        <script src="lib/js/html5shiv.js"></script>
-        <![endif]-->
-    </head>
-
-    <body>
-
-        <div class="reveal">
-
-            <!-- Any section element inside of this container is displayed as a slide -->
-            <div class="slides">
-
-                <section>
-                    <h2>Welcome, Java Hipster</h2>
-                    <img src="images/logo-jhipster-drink-coffee.png" style="border:0;"/>
-                    <h3>Yeoman + Maven + Spring + AngularJS in one handy generator</h3>
-                    <p>
-                        <a href="http://jhipster.github.io">http://jhipster.github.io</a>
-                    </p>
-                    <p>
-                        Press the right arrow to continue &gt;
-                    </p>
-                </section>
-
-                <section data-background="#4d7e65" data-background-transition="slide">
-                    <h1>About this presentation</h1>
-                    <ul>
-                        <li>Hit the left/right arrow to browse to the main sections</li>
-                        <li>Hit the up/down arrow to see the slides in each section</li>
-                        <li>Hit the "escape" key to see all the slides</li>
-                    </ul>
-                </section>
-
-                <section>
-                    <section data-background="#4d7e65" data-background-transition="slide">
-                        <h1>What is this all about?</h1>
-                        <h3>Modern Web application development</h3>
-                    </section>
-                    <section>
-                        <h2>Modern Web apps</h2>
-                        <p>End-users requirements have evolved. People are tired of slow, unreactive Web sites. They want:</p>
-                        <ul>
-                            <li>Beautiful design</li>
-                            <li>Stop waiting for pages to load</li>
-                            <li>Dynamic updates of page fragments</li>
-                        </ul>
-                        <hr/>
-                        <h3><i>We need to use the latest HTML5/CSS3/JavaScript technologies</i></h3>
-                    </section>
-                    <section>
-                        <h2>Developer productivity</h2>
-                        <p>Those websites should be delivered <i>fast</i>.</p>
-                        <p>Waiting 1 minute for your application to "deploy" is not acceptable anymore</p>
-                        <hr/>
-                        <h3><i>We need the right tools for this job!</i></h3>
-                    </section>
-                    <section>
-                        <h2>Production-ready software</h2>
-                        <p>Modern websites should be able to handle <i>huge</i> numbers of concurrent users</p>
-                        <p>All using massive RESTful applications, which will hit your back-end servers <b>hard</b></p>
-                        <hr/>
-                        <h3><i>We need robust, high-performance servers</i></h3>
-                    </section>
-                    <section>
-                        <h3><i>Our goal is to solve those issues</i></h3>
-                        <hr/>
-                        <ul>
-                            <li>A beautiful front-end, with the latest HTML5/CSS3/JavaScript frameworks</li>
-                            <li>A robust and high-quality back-end, with the latest Java/Caching/Data access technologies</li>
-                            <li>All automatically wired up, with security and performance in mind</li>
-                            <li>And great developer tooling, for maximum productivity</li>
-                        </ul>
-                    </section>
-                </section>
-
-                <section>
-                    <section data-background="#4d7e65" data-background-transition="slide">
-                        <h1>Client-side technologies</h1>
-                        <h3>Yeoman, Grunt, Bower, AngularJS</h3>
-                    </section>
-                    <section>
-                        <h1>Yeoman</h1>
-                        <h3>Yeoman provides application <i>generators</i></h3>
-                        <ul>
-                            <li>Hundreds of generators are available</li>
-                            <li>Mostly geared toward JavaScript front-end applications</li>
-                            <li>The top-rated generators have excellent quality</li>
-                        </ul>
-                        <pre>
-                            <code data-trim contenteditable>yo jhipster</code>
-                        </pre>
-                    </section>
-                    <section>
-                        <h1>Grunt</h1>
-                        <h3>Grunt is a JavaScript task runner</h3>
-                        <ul>
-                            <li>For development, it will allow you to have "live editing" of your code, run your tests in the background...</li>
-                            <li>For production, it will compress and optimize all your resources, compile your Sass code...</li>
-                        </ul>
-                        <pre>
-                            <code data-trim contenteditable>grunt test</code>
-                        </pre>
-                    </section>
-                    <section>
-                        <h1>Bower</h1>
-                        <h3>Bower is a package manager for your JavaScript assets</h3>
-                        <ul>
-                            <li>You can search, install and update your JavaScript libraries</li>
-                            <li>It provides a <i>huge</i> number of libraries</li>
-                        </ul>
-                        <pre>
-                            <code data-trim contenteditable>bower install angular</code>
-                        </pre>
-                    </section>
-                    <section>
-                        <h1>Karma</h1>
-                        <h3>Karma runs unit tests on your JavaScript code</h3>
-                        <ul>
-                            <li>It works with <i>Phantom.js</i>, a headless browser</li>
-                            <li>It is <i>very</i> fast, and can run continously in the background</li>
-                        </ul>
-                        <pre>
-                            <code data-trim contenteditable>karma start src/test/javascript/karma.conf.js</code>
-                        </pre>
-                    </section>
-                    <section>
-                        <h1>AngularJS</h1>
-                        <h3>The most popular JavaScript framework</h3>
-                        <ul>
-                            <li>Powerful &amp; easy to learn</li>
-                            <li>Data binding, form validation, i18n... all out of the box</li>
-                        </ul>
-                        <pre>
-                            <code data-trim contenteditable>
-<input type="text" ng-model="yourName" placeholder="Enter a name here">
-<h1>Hello {{yourName}}!</h1>
-                            </code>
-                        </pre>
-                    </section>
-                    <section>
-                        <h1>Twitter Bootstrap</h1>
-                        <h3>Great CSS/JavaScript framework for responsive Web apps</h3>
-                        <ul>
-                            <li>CSS and HTML elements for all common usages</li>
-                            <li>Tons of JavaScript components: menus, navbars, drop-down boxes, alerts...</li>
-                        </ul>
-                        <pre>
-                            <code data-trim contenteditable>
-<div class="alert alert-success">
-    <strong>Hello, world!</strong>
-</div>
-                            </code>
-                        </pre>
-                    </section>
-                </section>
-
-                <section>
-                    <section data-background="#4d7e65" data-background-transition="slide">
-                        <h1>Server-side technologies</h1>
-                        <h3>Maven, Spring, Spring MVC REST, Spring Data JPA</h3>
-                    </section>
-                    <section>
-                        <h1>Maven</h1>
-                        <h3>The most popular Java build tool</h3>
-                        <ul>
-                            <li>Well-known, pre-defined directories and goals</li>
-                            <li>Integration with major IDEs</li>
-                            <li>Great plugin ecosystem, including Spring Boot and Yeoman</li>
-                        </ul>
-                        <pre>
-                            <code data-trim contenteditable>
-mvn
-                            </code>
-                        </pre>
-                    </section>
-                    <section>
-                        <h1>Spring Boot</h1>
-                        <h3>Spring is the de-facto standard for Java apps</h3>
-                        <ul>
-                            <li>IoC, AOP and abstractions to ease application coding</li>
-                            <li>Fast and lightweight, and extremely powerful <i>when needed</i></li>
-                            <li>Out-of-the-box configuration by Spring Boot</li>
-                        </ul>
-                        <pre>
-                            <code data-trim contenteditable>
->>>>>>> ac49f01... revamped site
->>>>>>> d69efc70
+                        </ul>
+                        <pre>
+                            <code data-trim contenteditable>
 @Service
 @Transactional
 public class UserService {
@@ -600,33 +219,6 @@
     private UserRepository userRepository;
 
 }
-<<<<<<< HEAD
-=======
-<<<<<<< HEAD
-							</code>
-						</pre>
-					</section>
-					<section>
-						<h1>Liquibase</h1>
-						<h3>Database updates made easy</h3>
-						<ul>
-							<li>Handles updating a database schema</li>
-							<li>Works great with Spring and JPA</li>
-							<li>Needs a good understanding of databases and ORM</li>
-						</ul>
-					</section>
-					<section>
-						<h1>JPA</h1>
-						<h3>The standard ORM solution for Java</h3>
-						<ul>
-							<li>Hibernate is used underneath</li>
-							<li>Very complete, impressive set of features</li>
-							<li>Still complex to understand for newbies!</li>
-						</ul>
-						<pre>
-							<code data-trim contenteditable>
-=======
->>>>>>> d69efc70
                             </code>
                         </pre>
                     </section>
@@ -649,10 +241,6 @@
                         </ul>
                         <pre>
                             <code data-trim contenteditable>
-<<<<<<< HEAD
-=======
->>>>>>> ac49f01... revamped site
->>>>>>> d69efc70
 @Entity
 public class User implements Serializable {
 
@@ -660,23 +248,6 @@
     private String login;
 
 }
-<<<<<<< HEAD
-=======
-<<<<<<< HEAD
-							</code>
-						</pre>
-					</section>
-					<section>
-						<h1>Spring Data JPA</h1>
-						<h3>Adds extra syntaxic sugar on top of JPA</h3>
-						<ul>
-							<li>Generate you JPA repositories <i>automatically</i></li>
-							<li>Removes a lot of boilerplate code</li>
-						</ul>
-						<pre>
-							<code data-trim contenteditable>
-=======
->>>>>>> d69efc70
                             </code>
                         </pre>
                     </section>
@@ -684,57 +255,17 @@
                         <h1>Spring Data JPA</h1>
                         <h3>Adds extra syntaxic sugar on top of JPA</h3>
                         <ul>
-                            <li>Generate your JPA repositories <i>automatically</i></li>
+                            <li>Generate you JPA repositories <i>automatically</i></li>
                             <li>Removes a lot of boilerplate code</li>
                         </ul>
                         <pre>
                             <code data-trim contenteditable>
-<<<<<<< HEAD
-=======
->>>>>>> ac49f01... revamped site
->>>>>>> d69efc70
 public interface PersistenceAuditEventRepository extends JpaRepository&lt;PersistentAuditEvent, String&gt; {
 
     List&lt;PersistentAuditEvent&gt;
         findByPrincipalAndAuditEventDateGreaterThan(String principal, LocalDateTime after);
 
 }
-<<<<<<< HEAD
-=======
-<<<<<<< HEAD
-							</code>
-						</pre>
-					</section>
-					<section>
-						<h1>MongoDB</h1>
-						<h3>NoSQL for scalability</h3>
-						<ul>
-							<li>Alternative to the SQL database and JPA choice</li>
-							<li>Similar code: Spring Data MongoDB works the same as Spring Data JPA</li>
-							<li>More scalable, easier to use</li>
-						</ul>
-					</section>
-					<section>
-						<h1>Cassandra</h1>
-						<h3>NoSQL for scalability</h3>
-						<ul>
-							<li>2nd alternative to the SQL database and JPA choice</li>
-							<li>Linear scalability and high availability</li>
-							<li>Extreme performance and low latency for mission-critical apps</li>
-						</ul>
-					</section>
-					<section>
-						<h1>Caching</h1>
-						<h3>Caching is king for performance</h3>
-						<ul>
-						    <li>Ehcache is the most widely used solution</li>
-						    <li>HazelCast is a great alternative, with clustering support!</li>
-						    <li>Hibernate 2nd level cache or Spring Caching abstraction</li>
-						</ul>
-						<pre>
-							<code data-trim contenteditable>
-=======
->>>>>>> d69efc70
                             </code>
                         </pre>
                     </section>
@@ -766,41 +297,11 @@
                         </ul>
                         <pre>
                             <code data-trim contenteditable>
-<<<<<<< HEAD
-=======
->>>>>>> ac49f01... revamped site
->>>>>>> d69efc70
 @Entity
 @Cache(usage = CacheConcurrencyStrategy.NONSTRICT_READ_WRITE)
 public class User implements Serializable {
 
 }
-<<<<<<< HEAD
-=======
-<<<<<<< HEAD
-							</code>
-						</pre>
-					</section>
-					<section>
-						<h1>Spring Security</h1>
-						<h3>Bulletproof Security framework</h3>
-						<ul>
-							<li>Leading tool, widely used across all industries</li>
-							<li>Secures URLs and Java code (Spring Beans)</li>
-							<li>Works both with stateful (cookies) and stateless (OAuth2) Web application architectures</li>
-						</ul>
-					</section>
-					<section>
-						<h1>Spring MVC REST</h1>
-						<h3>The best REST framework in Java</h3>
-						<ul>
-						    <li>Complete, high-performance REST solution</li>
-						    <li>Great Spring support, great testing support</li>
-						</ul>
-						<pre>
-							<code data-trim contenteditable>
-=======
->>>>>>> d69efc70
                             </code>
                         </pre>
                     </section>
@@ -822,10 +323,6 @@
                         </ul>
                         <pre>
                             <code data-trim contenteditable>
-<<<<<<< HEAD
-=======
->>>>>>> ac49f01... revamped site
->>>>>>> d69efc70
 @RestController
 public class AccountResource {
     @RequestMapping(value = "/app/rest/account",
@@ -834,7 +331,6 @@
         userService.updateUserInformation(userDTO);
     }
 }
-<<<<<<< HEAD
                             </code>
                         </pre>
                     </section>
@@ -849,51 +345,6 @@
                         <pre>
                             <code data-trim contenteditable>
 <h1 th:text="#{title}">Hello, world</h1>
-=======
-<<<<<<< HEAD
-							</code>
-						</pre>
-					</section>
-					<section>
-						<h1>Thymeleaf</h1>
-						<h3>Server-side templates</h3>
-						<ul>
-							<li>Used when a Single Web Page application isn't enough</li>
-							<li>Replaces JSPs and JSTLs, which are outdated and deprecated</li>
-							<li>Great templates for Web designers</li>
-						</ul>
-						<pre>
-							<code data-trim contenteditable>
-<h1 th:text="#{title}">Hello, world</h1>
-							</code>
-						</pre>
-					</section>
-					<section>
-						<h1>Monitoring</h1>
-						<h3>Ready for production with Metrics</h3>
-						<ul>
-							<li>Formerly Yammer Metrics</li>
-							<li>Monitors the JVM, app server, Spring beans, cache, and more!</li>
-							<li>JMX or Graphite reporting</li>
-						</ul>
-						<pre>
-							<code data-trim contenteditable>
-=======
-                            </code>
-                        </pre>
-                    </section>
-                    <section>
-                        <h1>Thymeleaf</h1>
-                        <h3>Server-side templates</h3>
-                        <ul>
-                            <li>Used when a Single Web Page application isn't enough</li>
-                            <li>Replaces JSPs and JSTLs, which are outdated and deprecated</li>
-                            <li>Great templates for Web designers</li>
-                        </ul>
-                        <pre>
-                            <code data-trim contenteditable>
-<h1 th:text="#{title}">Hello, world</h1>
->>>>>>> d69efc70
                             </code>
                         </pre>
                     </section>
@@ -907,15 +358,10 @@
                         </ul>
                         <pre>
                             <code data-trim contenteditable>
-<<<<<<< HEAD
-=======
->>>>>>> ac49f01... revamped site
->>>>>>> d69efc70
 @Timed
 public void saveAccount(@RequestBody UserDTO userDTO) {
     userService.updateUserInformation(userDTO);
 }
-<<<<<<< HEAD
                             </code>
                         </pre>
                     </section>
@@ -938,11 +384,11 @@
                     <section>
                         <h3>You said <i>hype</i>?</h3>
                         <hr/>
-                        <p>At the time of this writing (12/2015), the project is 2 years old:</p>
-                        <ul>
-                            <li>We have 3,098 GitHub stars and 172 contributors</li>
-                            <li>We have 150,000 downloads in total</li>
-                            <li>We have 300,000 page views this month</li>
+                        <p>At the time of this writing (11/2014), the project is 13 months old:</p>
+                        <ul>
+                            <li>We have 1,104 GitHub stars and 63 contributors</li>
+                            <li>We are the 3rd most popular Yeoman generator</li>
+                            <li>We have 140K page views this month</li>
                             <li>We've been featured on Websites everywhere (Infoworld, SD Times, JavaWorld, Reddit...)</li>
                             <li>And it's growing rapidly</li>
                         </ul>
@@ -994,87 +440,6 @@
                         <h1>Install Yeoman</h1>
                         <pre>
                             <code data-trim contenteditable>
-=======
-<<<<<<< HEAD
-							</code>
-						</pre>
-					</section>
-					<section>
-						<h1>Cloud deployment</h1>
-						<h3>To the cloud and beyond!</h3>
-						<ul>
-							<li>Deployments should be easy on-premise and in the cloud</li>
-							<li>Leading cloud providers like Cloud Foundry, Heroku and OpenShift all provide specific tooling and deployment options</li>
-						</ul>
-					</section>
-
-				</section>
-
-				<section>
-					<section data-background="#4d7e65" data-background-transition="slide">
-						<h1>Meet JHipster</h1>
-						<h3>Why all the hype?</h3>
-					</section>
-					<section>
-						<h3>You said <i>hype</i>?</h3>
-						<hr/>
-						<p>At the time of this writing (11/2014), the project is 13 months old:</p>
-						<ul>
-							<li>We have 1,104 GitHub stars and 63 contributors</li>
-							<li>We are the 3rd most popular Yeoman generator</li>
-							<li>We have 140K page views this month</li>
-							<li>We've been featured on Websites everywhere (Infoworld, SD Times, JavaWorld, Reddit...)</li>
-							<li>And it's growing rapidly</li>
-						</ul>
-						<hr/>
-						<h3>Why?</h3>
-					</section>
-					<section>
-						<h3>We've seen lots of cool technologies</h3>
-						<ul>
-							<li>Can Grunt and Maven be friends?</li>
-							<li>Can AngularJS and Spring MVC REST be friends?</li>
-							<li>We can <i>guarantee</i> you that having everything working together smoothly, with security, caching and monitoring, isn't easy...</li>
-						</ul>
-					</section>
-					<section>
-						<h3>JHipster makes everything just work together</h3>
-						<ul>
-							<li>JHipster creates a complete working application, with all those technologies</li>
-							<li>Everthing just works out-of-the-box</li>
-							<li>You have your Yeoman workflow working great with your Maven goals!</li>
-						</ul>
-					</section>
-					<section>
-						<h3>But wait, there's more!</h3>
-						<ul>
-							<li>"entity" sub-generator to generate a complete JPA entity, from database to AngularJS</li>
-							<li>"service" sub-generator to generate a Spring business service</li>
-							<li>Great support for Spring Security: Ajax endpoints, secured remember-me, audits...</li>
-							<li>Great monitoring screen using Metrics</li>
-						</ul>
-					</section>
-					<section>
-						<h3>Production-ready</h3>
-						<ul>
-							<li>Specific Spring profile with GZipping and HTTP caching headers</li>
-							<li>JavaScript &amp; CSS optimization and minification by Grunt</li>
-							<li>Executable or standard WAR file, with monitoring enabled</li>
-							<li>Sub-generators for deploying automatically to Cloud Foundry, Heroku and OpenShift</li>
-						</ul>
-					</section>
-				</section>
-
-				<section>
-					<section data-background="#4d7e65" data-background-transition="slide">
-						<h1>Let's build our first app</h1>
-						<h3>10 minutes tutorial</h3>
-					</section>
-					<section>
-						<h1>Install Yeoman</h1>
-						<pre>
-							<code data-trim contenteditable>
->>>>>>> d69efc70
 npm install -g yo
 npm install -g generator-jhipster
                             </code>
@@ -1085,7 +450,7 @@
                         <pre>
                             <code data-trim contenteditable>
 yo jhipster
-mvn
+mvn spring-boot:run
                             </code>
                         </pre>
                     </section>
@@ -1096,7 +461,7 @@
                       </p>
                         <pre>
                             <code data-trim contenteditable>
-grunt
+grunt serve
                             </code>
                         </pre>
                     </section>
@@ -1166,183 +531,7 @@
 
         </script>
 
-<<<<<<< HEAD
             <script>
-=======
-		    <script>
-=======
-                            </code>
-                        </pre>
-                    </section>
-                    <section>
-                        <h1>Cloud deployment</h1>
-                        <h3>To the cloud and beyond!</h3>
-                        <ul>
-                            <li>Deployments should be easy on-premise and in the cloud</li>
-                            <li>Leading cloud providers like Cloud Foundry, Heroku and OpenShift all provide specific tooling and deployment options</li>
-                        </ul>
-                    </section>
-
-                </section>
-
-                <section>
-                    <section data-background="#4d7e65" data-background-transition="slide">
-                        <h1>Meet JHipster</h1>
-                        <h3>Why all the hype?</h3>
-                    </section>
-                    <section>
-                        <h3>You said <i>hype</i>?</h3>
-                        <hr/>
-                        <p>At the time of this writing (12/2015), the project is 2 years old:</p>
-                        <ul>
-                            <li>We have 3,098 GitHub stars and 172 contributors</li>
-                            <li>We have 150,000 downloads in total</li>
-                            <li>We have 300,000 page views this month</li>
-                            <li>We've been featured on Websites everywhere (Infoworld, SD Times, JavaWorld, Reddit...)</li>
-                            <li>And it's growing rapidly</li>
-                        </ul>
-                        <hr/>
-                        <h3>Why?</h3>
-                    </section>
-                    <section>
-                        <h3>We've seen lots of cool technologies</h3>
-                        <ul>
-                            <li>Can Grunt and Maven be friends?</li>
-                            <li>Can AngularJS and Spring MVC REST be friends?</li>
-                            <li>We can <i>guarantee</i> you that having everything working together smoothly, with security, caching and monitoring, isn't easy...</li>
-                        </ul>
-                    </section>
-                    <section>
-                        <h3>JHipster makes everything just work together</h3>
-                        <ul>
-                            <li>JHipster creates a complete working application, with all those technologies</li>
-                            <li>Everthing just works out-of-the-box</li>
-                            <li>You have your Yeoman workflow working great with your Maven goals!</li>
-                        </ul>
-                    </section>
-                    <section>
-                        <h3>But wait, there's more!</h3>
-                        <ul>
-                            <li>"entity" sub-generator to generate a complete JPA entity, from database to AngularJS</li>
-                            <li>"service" sub-generator to generate a Spring business service</li>
-                            <li>Great support for Spring Security: Ajax endpoints, secured remember-me, audits...</li>
-                            <li>Great monitoring screen using Metrics</li>
-                        </ul>
-                    </section>
-                    <section>
-                        <h3>Production-ready</h3>
-                        <ul>
-                            <li>Specific Spring profile with GZipping and HTTP caching headers</li>
-                            <li>JavaScript &amp; CSS optimization and minification by Grunt</li>
-                            <li>Executable or standard WAR file, with monitoring enabled</li>
-                            <li>Sub-generators for deploying automatically to Cloud Foundry, Heroku and OpenShift</li>
-                        </ul>
-                    </section>
-                </section>
-
-                <section>
-                    <section data-background="#4d7e65" data-background-transition="slide">
-                        <h1>Let's build our first app</h1>
-                        <h3>10 minutes tutorial</h3>
-                    </section>
-                    <section>
-                        <h1>Install Yeoman</h1>
-                        <pre>
-                            <code data-trim contenteditable>
-npm install -g yo
-npm install -g generator-jhipster
-                            </code>
-                        </pre>
-                    </section>
-                    <section>
-                        <h1>Create an application</h1>
-                        <pre>
-                            <code data-trim contenteditable>
-yo jhipster
-mvn
-                            </code>
-                        </pre>
-                    </section>
-                    <section>
-                        <h1>Client-side live reload</h1>
-                        <p>
-                            Live reload of your client-side code (HTML, CSS, JavaScript) works thanks to Grunt. Edit any file and your browser will refresh automatically:
-                      </p>
-                        <pre>
-                            <code data-trim contenteditable>
-grunt
-                            </code>
-                        </pre>
-                    </section>
-                    <section>
-                        <h1>Add an entity</h1>
-                        <pre>
-                            <code data-trim contenteditable>
-yo jhipster:entity foo
-                            </code>
-                        </pre>
-                    </section>
-
-                    <section>
-                        <h1>Run in production</h1>
-                        <pre>
-                            <code data-trim contenteditable>
-mvn -Pprod package
-cd target/
-java -jar jhipster-0.0.1-SNAPSHOT.war --spring.profiles.active=prod
-                            </code>
-                        </pre>
-
-                    </section>
-                </section>
-
-                <section>
-                    <h1>Thank you for your attention</h1>
-                    <p>
-                        <a href="http://jhipster.github.io">http://jhipster.github.io</a>
-                    </p>
-                </section>
-
-            </div>
-
-        </div>
-
-        <script src="lib/js/head.min.js"></script>
-        <script src="js/reveal.min.js"></script>
-
-        <script>
-
-            // Full list of configuration options available here:
-            // https://github.com/hakimel/reveal.js#configuration
-            Reveal.initialize({
-                controls: true,
-                progress: true,
-                history: true,
-                center: true,
-
-                theme: Reveal.getQueryHash().theme, // available themes are in /css/theme
-                transition: Reveal.getQueryHash().transition || 'concave', // default/cube/page/concave/zoom/linear/fade/none
-
-                // Parallax scrolling
-                // parallaxBackgroundImage: 'https://s3.amazonaws.com/hakim-static/reveal-js/reveal-parallax-1.jpg',
-                // parallaxBackgroundSize: '2100px 900px',
-
-                // Optional libraries used to extend on reveal.js
-                dependencies: [
-                    { src: 'lib/js/classList.js', condition: function() { return !document.body.classList; } },
-                    { src: 'plugin/markdown/marked.js', condition: function() { return !!document.querySelector( '[data-markdown]' ); } },
-                    { src: 'plugin/markdown/markdown.js', condition: function() { return !!document.querySelector( '[data-markdown]' ); } },
-                    { src: 'plugin/highlight/highlight.js', async: true, callback: function() { hljs.initHighlightingOnLoad(); } },
-                    { src: 'plugin/zoom-js/zoom.js', async: true, condition: function() { return !!document.body.classList; } },
-                    { src: 'plugin/notes/notes.js', async: true, condition: function() { return !!document.body.classList; } }
-                ]
-            });
-
-        </script>
-
-            <script>
->>>>>>> ac49f01... revamped site
->>>>>>> d69efc70
   (function(i,s,o,g,r,a,m){i['GoogleAnalyticsObject']=r;i[r]=i[r]||function(){
   (i[r].q=i[r].q||[]).push(arguments)},i[r].l=1*new Date();a=s.createElement(o),
   m=s.getElementsByTagName(o)[0];a.async=1;a.src=g;m.parentNode.insertBefore(a,m)
@@ -1351,19 +540,7 @@
   ga('create', 'UA-46075199-1', 'jhipster.github.io');
   ga('send', 'pageview');
 
-<<<<<<< HEAD
         </script>
 
     </body>
-=======
-<<<<<<< HEAD
-    	</script>
-
-	</body>
-=======
-        </script>
-
-    </body>
->>>>>>> ac49f01... revamped site
->>>>>>> d69efc70
 </html>