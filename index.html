--- conflicted
+++ resolved
@@ -67,13 +67,19 @@
             </div>
         </div>
     </header>
-    <section class="success news home-section">
-        <div class="container">
+    <!-- about and news section -->
+    <section id="about" class="home-section">
+        <div class="container">
+            <div class="row">
+                <div class="col-lg-12 text-center">
+                    <h2 class="brand">JHipster news and events</h2>
+                    <hr class="star-primary">
+                </div>
+            </div>
             <div class="row">
                 <div class="col-md-12">
-                    <div class="alert alert-info">
+                    <div>
                         <p>
-                            <b>JHipster news and events</b>
                             <ul>
                                 <li>Paris JHipster User Group, on January 25th <a href="http://www.meetup.com/fr/JHipster-User-Group/events/227414391/" target="_blank">Click here to register</a></li>
                                 <li>The JHipster mini-book by Matt Raible <a href="http://www.infoq.com/minibooks/jhipster-mini-book" target="_blank">is available for free at InfoQ</a></li>
@@ -84,9 +90,6 @@
                 </div>
             </div>
         </div>
-    </section>
-    <!-- About Section -->
-    <section id="about" class="home-section">
         <div class="container">
             <div class="row">
                 <div class="col-lg-12 text-center">
@@ -141,26 +144,6 @@
                 </div>
             </div>
         </div>
-<<<<<<< HEAD
-    </div>
-    <div class="row">
-        <div class="col-md-12">
-            <div class="alert alert-info">
-                <p>
-                    <b>JHipster news and events</b>
-                    <ul>
-                        <li>Paris JHipster User Group, on January 25th <a href="http://www.meetup.com/fr/JHipster-User-Group/events/227414391/" target="_blank">Click here to register</a></li>
-                        <li>The JHipster mini-book by Matt Raible <a href="http://www.infoq.com/minibooks/jhipster-mini-book" target="_blank">is available for free at InfoQ</a></li>
-                        <li>JHipster <a href="https://www.jfokus.se/jfokus/talks.jsp#JHipster%2Cthebestwayt" target="_blank">hands-on lab at JFokus</a> in Stockholm, Sweden on February, 8th</li>
-                    </ul>
-                </p>
-            </div>
-        </div>
-    </div>
-    <div class="row">
-        <div class="col-md-4 col-md-offset-1">
-            <h2 class="hipster-font">Goal</h2>
-=======
     </section>
 
     <!-- Stack Section -->
@@ -223,7 +206,6 @@
                     <span class="title_sub_tech">Protractor</span>
                 </li>
 
->>>>>>> d69efc70
 
                 <li class="clear"></li>
             </ul>
@@ -305,9 +287,6 @@
                 <li class="clear"></li>
             </ul>
         </div>
-<<<<<<< HEAD
-    </div>
-=======
     </section>
 
     <!-- quick start Section -->
@@ -383,7 +362,6 @@
             </div>
         </div>
     </section>
->>>>>>> d69efc70
 </div>
 <script type="application/ld+json">
 {
