--- conflicted
+++ resolved
@@ -108,12 +108,6 @@
                 <div class="col-md-12">
                     <div>
                         <ul>
-<<<<<<< HEAD
-                            <li><b>May 18-19, 2017 in Barcelona, Spain:</b> at <a href="http://2017.springio.net/" target="_blank">Spring IO</a>, Deepu K Sasidharan will present "Building Spring boot + Angular2 apps in minutes with JHipster" and conduct a workshop "Build complex Spring Boot microservices architecture using JHipster"</li>
-=======
-                            <li><b>May 11-12, 2017 in London, UK:</b> at <a href="http://cfp.devoxx.co.uk/2017/speaker/matt_raible" target="_blank">Devoxx UK</a>, Matt Raible will present "Microservices for the Masses with Spring Boot, JHipster, and JWT"</li>
-			                      <li><b>May 18-19, 2017 in Barcelona, Spain:</b> at <a href="http://2017.springio.net/" target="_blank">Spring IO</a>, Deepu K Sasidharan will present "Building Spring boot + Angular2 apps in minutes with JHipster" and conduct a workshop "Build complex Spring Boot microservices architecture using JHipster"</li>
->>>>>>> 3e3c17cb
                             <li><b>May 26-27, 2017 in Kyiv, Ukraine:</b> at <a href="http://jeeconf.com/program/using-jhipster-4-for-generating-angularspring-apps/" target="_blank">JEE Conf</a>, Yakov Fain will present "Using JHipster 4 for generating Angular / Spring apps"</li>
                             <li><b>June 2, 2017 in Singapore:</b> at <a href="https://voxxeddays.com/singapore/" target="_blank">Voxxed Days Singapore</a>, Sendil Kumar N will talk about "Angular 2, Yarn and Webpack 2 in JHipster 4"</li>
                             <li><b>June 20-21, 2017 in New York, USA:</b> at <a href="https://www.springdays.io/ehome/spring-days/new-york" target="_blank">Spring Days New York</a>, Yakov Fain will present "JHipster 4: Bringing Together Angular and Spring Boot"</li>
