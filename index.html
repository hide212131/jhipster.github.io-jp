--- conflicted
+++ resolved
@@ -3,11 +3,7 @@
 layout_grid: true
 home: true
 angularjs: true
-<<<<<<< HEAD
-title: JHipster - モダンなディベロッパーのためのフルスタックプラットフォーム
-=======
 title: JHipster - モダンな開発者のためのフルスタックプラットフォーム
->>>>>>> a3fe5def
 sitemap:
     priority: 1.0
     lastmod: 2016-05-25T00:00:00-00:00
@@ -31,21 +27,12 @@
                         <span class="brand">Java Hipster の皆さん<br>こんにちは!</span>
                         <hr class="star-light">
                         <p class="project-description">
-<<<<<<< HEAD
-                            JHipster はモダンなWebアプリケーションやマイクロサービスのアーキテクチャを素早く生成、開発、デプロイできる開発プラットフォームです。
-                        </p>
-                        <hr class="star-light">
-                        <p class="open-collective-info">
-                            JHipster は <a href="https://opencollective.com/generator-jhipster" target="_blank" rel="noopener">Open Collective</a> に参加しています。<br>
-                            もし JHipster を気に入ったら <i class="fa fa-heart"></i> 
-=======
                             JHipsterはモダンなWebアプリケーションやマイクロサービスのアーキテクチャを素早く生成、開発、デプロイできる開発プラットフォームです。
                         </p>
                         <hr class="star-light">
                         <p class="open-collective-info">
                             JHipsterは <a href="https://opencollective.com/generator-jhipster" target="_blank" rel="noopener">Open Collective</a> に参加しています。<br>
                             もしJHipsterを気に入ったら <i class="fa fa-heart"></i> 
->>>>>>> a3fe5def
                             <a href="https://opencollective.com/generator-jhipster#sponsor" target="_blank" rel="noopener">スポンサー</a> や
                             <a href="https://opencollective.com/generator-jhipster#backer" target="_blank" rel="noopener">後援者</a> を検討してもらえれば嬉しいです。
                         </p>
@@ -132,11 +119,7 @@
             <div class="row">
                 <div class="col-md-12 text-center">
                     <p>
-<<<<<<< HEAD
-                        <a href="https://twitter.com/mraible">Matt Raible</a> 氏が、JHipster7 使ってSpring BootとAngularでアプリケーション開発するスクリーンキャストを作成しています。
-=======
                         <a href="https://twitter.com/mraible">Matt Raible</a> 氏が、JHipster7使ってSpring BootとAngularでアプリケーション開発するスクリーンキャストを作成しています。
->>>>>>> a3fe5def
                     </p>
                 </div>
             </div>
@@ -189,11 +172,7 @@
                 </div>
                 <div class="col-md-12 text-center">
                     <p>
-<<<<<<< HEAD
-                        JHipster が仕事に役立つとお考えの方は、ぜひ貴社に <a href="https://opencollective.com/generator-jhipster#sponsor" target="_blank" rel="noopener">スポンサー</a>となっていただきオープンソースのプロジェクトをサポートするようご検討をお願いします。また <a href="https://opencollective.com/generator-jhipster#backer" target="_blank" rel="noopener"> 後援者 </a>となり、個人的にこのプロジェクトを支援することもできます。
-=======
                         JHipsterが仕事に役立つとお考えの方は、ぜひ貴社に <a href="https://opencollective.com/generator-jhipster#sponsor" target="_blank" rel="noopener">スポンサー</a>となっていただきオープンソースのプロジェクトをサポートするようご検討をお願いします。また <a href="https://opencollective.com/generator-jhipster#backer" target="_blank" rel="noopener"> 後援者 </a>となり、個人的なプロジェクトの支援も可能です。
->>>>>>> a3fe5def
                     </p>
                     <p>
                         <a href="https://opencollective.com/generator-jhipster/donate" target="_blank">
@@ -203,11 +182,7 @@
                 </div>
                 <div class="col-md-12 text-center">
                     <p>
-<<<<<<< HEAD
-                        <strong>私たちのプラチナスポンサーとなっていただき、感謝いたします！</strong>
-=======
                         <strong>プラチナスポンサーとなっていただき、感謝いたします！</strong>
->>>>>>> a3fe5def
                     </p>
                     <div class="row">
                         <div class="col-sm-12 text-center">
@@ -224,11 +199,7 @@
                 </div>
                 <div class="col-md-12 text-center">
                     <p>
-<<<<<<< HEAD
-                        <strong>私たちのゴールドスポンサーとなっていただき、感謝いたします！</strong>
-=======
                         <strong>ゴールドスポンサーとなっていただき、感謝いたします！</strong>
->>>>>>> a3fe5def
                     </p>
                     <div class="oc-sponsor-gold">
                         <div class="thumbnail no-margin-bottom">
@@ -251,11 +222,7 @@
                 </div>
                 <div class="col-md-12 text-center" id="silver-sponsor" style="display: none;">
                     <p>
-<<<<<<< HEAD
-                        <strong>私たちのシルバースポンサーとなっていただき、感謝いたします！</strong>
-=======
                         <strong>シルバースポンサーとなっていただき、感謝いたします！</strong>
->>>>>>> a3fe5def
                     </p>
                     <div class="oc-sponsor-dynamic" id="oc-silver-sponsor">
                         <!-- data here is inserted dynamically -->
@@ -263,11 +230,7 @@
                 </div>
                 <div class="col-md-12 text-center" id="bronze-sponsor" style="display: none;">
                     <p>
-<<<<<<< HEAD
-                        <strong>私たちのブロンズスポンサーとなっていただき、感謝いたします！</strong>
-=======
                         <strong>ブロンズスポンサーとなっていただき、感謝いたします！</strong>
->>>>>>> a3fe5def
                     </p>
                     <div class="oc-sponsor-dynamic" id="oc-bronze-sponsor">
                         <!-- data here is inserted dynamically -->
@@ -302,11 +265,7 @@
                 <div class="row">
                     <div class="col-md-12">
                         <div>
-<<<<<<< HEAD
-                            <p>以下の支援で構成されています:</p>
-=======
                             <p>以下の支援で構成されています：</p>
->>>>>>> a3fe5def
                             <ul>
                                 <li>コアコントリビューターによる開発の時間 (Ippon Technologies, Okta, Entando)</li>
                                 <li>Micronaut Blueprint の開発 (Object Computing)</li>
@@ -414,11 +373,7 @@
                         <a href="/"><img id="hipster-head" src="images/logo/jhipster_family_member_0_head.svg" class="project-icon img-responsive"></a>
                     </div>
                     <p class="lead font-weight-normal">
-<<<<<<< HEAD
-                        JHipster は、モダンなWebアプリケーションやマイクロサービスのアーキテクチャを迅速に生成、開発、デプロイできる開発プラットフォームです。Angular, React, Vue など、多くのフロントエンド技術をサポートしています。Ionic や React Native などのモバイルアプリもサポートしています！ バックエンドでは、Spring Boot (Java または Kotlin), Micronaut, Quarkus, Node.js, and .NET をサポートとしています。デプロイにおいては、Docker や Kubernetes によるクラウドネイティブの原則を採用しています。デプロイ支援として AWS, Azure, Cloud Foundry, Google Cloud Platform, Heroku, and OpenShift に対応しています。
-=======
                         JHipsterは、モダンなWebアプリケーションやマイクロサービスのアーキテクチャを迅速に生成、開発、デプロイできる開発プラットフォームです。Angular, React, Vueなど、多くのフロントエンド技術をサポートしています。IonicやReact Nativeなどのモバイルアプリもサポートしています！　バックエンドでは、Spring Boot (JavaまたはKotlin), Micronaut, Quarkus, Node.js, .NETをサポートとしています。デプロイにおいては、DockerやKubernetesによるクラウドネイティブの原則を採用しています。デプロイ支援としてAWS, Azure, Cloud Foundry, Google Cloud Platform, Heroku, and OpenShiftに対応しています。
->>>>>>> a3fe5def
                     </p>
                 </span>
             </div>
@@ -426,11 +381,7 @@
                 <div class="col-md-6">
                     <h3 class="hipster-font heading">ゴール</h3>
                     <p>
-<<<<<<< HEAD
-                        私たちのゴールは、完成されたモダンなWebアプリケーションやマイクロサービスのアーキテクチャを構成し、以下を統合することです:
-=======
                         私たちのゴールは、完成されたモダンなWebアプリケーションやマイクロサービスのアーキテクチャを構成し、以下を統合することです：
->>>>>>> a3fe5def
                     </p>
                     <ul>
                         <li>優れたテストカバレッジがなされた、高性能で堅牢なサーバサイドのスタック</li>
@@ -442,11 +393,7 @@
                 </div>
                 <div class="col-md-6">
                     <h3 class="hipster-font heading">サンプルとソース</h3>
-<<<<<<< HEAD
-                    <p>最新バージョンのJHipsterで生成されたサンプルアプリケーション:</p>
-=======
                     <p>最新バージョンのJHipsterで生成されたサンプルアプリケーション：</p>
->>>>>>> a3fe5def
                     <ul>
                         <li><a href="https://github.com/jhipster/jhipster-sample-app" target="_blank" rel="noopener">Spring Boot + Angular</a>
                             <ul>
@@ -461,11 +408,7 @@
                         <li><a href="https://github.com/jhipster/jhipster-sample-app-dotnetcore" target="_blank" rel="noopener">.NET + Angular</a></li>
                     </ul>
                     <p>
-<<<<<<< HEAD
-                        JHipster はオープンソースであり、すべての開発は
-=======
                         JHipsterはオープンソースであり、すべての開発は
->>>>>>> a3fe5def
                         <a href="https://github.com/jhipster/generator-jhipster" target="_blank" rel="noopener">GitHub</a>で行われています。
                     </p>
                     <ul>
@@ -802,11 +745,7 @@
                 <div class="col-md-12" ng-controller="UsersCtrl">
                     <div>
                         <p>
-<<<<<<< HEAD
-                            世界中で多くの優れた企業がJHipsterを使用しています! <a href="{{ site.url }}/companies-using-jhipster/">全リストはこちら</a>。 JHipster を使用を開始したら忘れずにここに登録をお願いいたします。<i class="fa fa-smile-o"></i>
-=======
                             世界中で多くの優れた企業がJHipsterを使用しています！<a href="{{ site.url }}/companies-using-jhipster/">全リストはこちら</a>。 JHipsterを使用を開始したら忘れずにここに登録をお願いいたします。<i class="fa fa-smile-o"></i>
->>>>>>> a3fe5def
                         </p>
                     </div>
                     <div id="carousel-customers" class="carousel slide" data-ride="carousel">
@@ -868,11 +807,7 @@
                 </div>
             </div>
             <div class="text-center">
-<<<<<<< HEAD
-                <p>トップトレンドの module と blueprint</p>
-=======
                 <p>トップトレンドのModuleとBlueprint</p>
->>>>>>> a3fe5def
                 <br>
             </div>
             <div class="row">
