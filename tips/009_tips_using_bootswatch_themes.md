--- conflicted
+++ resolved
@@ -19,11 +19,7 @@
 ## Add Files
 
 Add the below service as `bootswatch.service.js` under `webapp/scripts/components/util`
-<<<<<<< HEAD
 
-=======
-```
->>>>>>> f7a83976
     'use strict';
 
     angular.module('yourApp')
@@ -38,11 +34,8 @@
         });
 
 Add the below directive as `bootswatch.directive.js` under `webapp/scripts/components/util`
-<<<<<<< HEAD
 
-=======
-```
->>>>>>> f7a83976
+
     'use strict';
 
     angular.module('yourApp')
@@ -69,11 +62,7 @@
         });
 
 Add the below controller as `bootswatch.controller.js` under `webapp/scripts/components/util`
-<<<<<<< HEAD
 
-=======
-```
->>>>>>> f7a83976
     'use strict';
 
     angular.module('yourApp')
@@ -88,11 +77,7 @@
 ## index.html
 
 Add the below to the index.html file after the CSS build task so that these are not minified and compacted by build task
-<<<<<<< HEAD
 
-=======
-```
->>>>>>> f7a83976
     <!-- build:css assets/styles/main.css -->
 
     ...
@@ -102,11 +87,7 @@
     <link rel="stylesheet" href="" id="bootswatch-css" title="Default">
 
 Add the below in footer
-<<<<<<< HEAD
 
-=======
-```
->>>>>>> f7a83976
     <div class="footer">
         <p translate="footer" class="pull-left">This is your footer</p>
         <div ng-controller="BootswatchController" class="dropup pull-right">
@@ -126,11 +107,7 @@
     </div>
 
 Add script tags in your index.html file so you don't receive angular errors
-<<<<<<< HEAD
 
-=======
-```
->>>>>>> f7a83976
     <!-- build:js({.tmp,src/main/webapp}) scripts/app.js -->
 
     ...
@@ -142,11 +119,7 @@
 # app.js (only for oAuth/xAuth)
 
 Add exclusion to the bootswatch url in authInterceptor in `app.js` if you are using OAuth or XAuth
-<<<<<<< HEAD
 
-=======
-```
->>>>>>> f7a83976
     .factory('authInterceptor', function ($rootScope, $q, $location, localStorageService) {
         return {
             // Add authorization token to headers
