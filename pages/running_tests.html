--- conflicted
+++ resolved
@@ -92,11 +92,7 @@
     Those tests will launch a Web browser and use the application like a real user would do, so you need to have a real application running, with its database set-up.
 </p>
 <p>
-<<<<<<< HEAD
-    Those tests can be run using <code>gulp protractor</code>.
-=======
     Those tests can be run using <code>gulp protractor</code> or <code>gulp itest</code>.
->>>>>>> 3d9e5644
 </p>
 
 <h2>Performance tests</h2>
