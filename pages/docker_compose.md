---
layout: default
title: Docker and Docker Compose
permalink: /docker-compose/
redirect_from:
  - /docker_compose.html
sitemap:
    priority: 0.7
    lastmod: 2016-03-20T00:00:00-00:00
---

# <i class="fa fa-music"></i> Docker and Docker Compose

## Summary

Using Docker and Docker Compose is highly recommended in development, and is also a good solution in production.

1. [Description](#1)
2. [Prerequisites](#2)
3. [Differences when using a microservices architecture](#microservices)
4. [Building a Docker image of your application](#3)
5. [Working with databases](#4)
6. [Elasticsearch](#5)
7. [Sonar](#6)
8. [Common commands](#7)

## <a name="1"></a> Description

_Please note: this Docker configuration is used to run your generated application(s) inside a container image. It's completely different from the [Docker setup]({{ site.url }}/installation/) that JHipster also provides, which is for running the JHipster generator inside a container_

JHipster provides a complete Docker support, in order to:

- Facilitate development, as you can start a full infrastructure very easily, even when using a complex microservices architecture
- For people using Docker Swarm, deploying to production directly, as it uses the same Docker Compose configuration

One great feature of using Docker Compose is that you can easily scale your containers, using the `docker-compose scale` command. This is very interesting if you use JHipster with a [a microservices architecture](#3).

When generating your application, JHipster generates for you:

- A `Dockerfile` for building a Docker image and running your application inside a container
- Several Docker Compose configurations to help you run your application with third-party services, for example a database

Those files are located inside folder `src/main/docker/`.

## <a name="2"></a> Prerequisites

You have to install Docker and Docker Compose:

- [Docker](https://docs.docker.com/installation/#installation)
- [Docker Compose](https://docs.docker.com/compose/install)

<div class="alert alert-info"><i>Tip: </i>

On Windows and Mac OS X, Kitematic is an easy-to-use graphical interface provided with the Docker Toolbox, which will makes using Docker a lot easier.

</div>

<div class="alert alert-warning"><i>Warning: </i>

If you are using Docker Machine on Mac or Windows, your Docker daemon has only limited access to your OS X or Windows file system. Docker Machine tries to auto-share your /Users (OS X) or C:\Users\&lt;username&gt; (Windows) directory. So you have to create the project folder under this directory to avoid any issues especially if you are using the <a href="{{ site.url }}/monitoring/">JHipster Console</a> for monitoring.

</div>

## <a name="microservices"></a> Differences when using a microservices architecture

_if you are working on a monolithic application, you can skip this section_

If you have selected to generate a [microservices architecture]({{ site.url }}/microservices-architecture/), each application (gateway, microservice) has a `Dockerfile` and a Docker Compose configurations, like with a normal monolithic application.

But you can use the specific `docker-compose` sub-generator, which will generate a global Docker Compose configuration for all your gateway(s) and microservices. This will allow you to deploy and scale your complete architecture with one command.

- You need to have all your gateway(s) and microservices in the same directory.
- Create another directory, for example `mkdir docker-compose`.
- Go into that directory: `cd docker-compose`.
- Run the sub-generator: `yo jhipster:docker-compose`.
- The sub-generator will ask you which application you want to have in your architecture, and if you want to have monitoring with ELK included.

This will generate a global Docker Compose configuration, type `docker-compose up` to run it, and have all your services running at once.

This configuration will have a pre-configured JHipster Registry, that will configure your services automatically:

- Those services will wait until the JHipster Registry is running until they can start (this can be configured in your `bootstrap-prod.yml` file using the `spring.cloud.config.fail-fast` and `spring.cloud.config.retry` keys).
- The registry will configure your applications, for example it will share the JWT secret token between all services.
- Scaling each service is done using Docker Compose, for example type `docker-compose scale test-app=4` to have 4 instances of application "test" running. Those instances will be automatically load-balanced by the gateway(s), and will automatically join the same Hazelcast cluster (if Hazelcast is your Hibernate 2nd-level cache).

## <a name="3"></a> Building and running a Docker image of your application

To create a Docker image of your application, and push it into your Docker registry:

- With Maven, type: `./mvnw package -Pprod docker:build`
- With Gradle, type: `./gradlew bootRepackage -Pprod buildDocker`

This will package your application with the `prod` profile, and install the image.

To run this image, use the Docker Compose configuration located in the `src/main/docker` folder of your application:

- `docker-compose -f src/main/docker/app.yml up`

This command will start up your application and the services it relies on (database, search engine, JHipster Registry...).

## <a name="4"></a> Working with databases

<<<<<<< HEAD
### MySQL, MariaDB, PostgreSQL or MongoDB
=======
### MySQL, PostgreSQL, MongoDB or Cassandra
>>>>>>> dc76a49c

Running `docker-compose -f src/main/docker/app.yml up` already starts up your database automatically.

If you just want to start your database, and not the other services, use the Docker Compose configuration of your database:

- With MySQL: `docker-compose -f src/main/docker/mysql.yml up`
- With MariaDB: `docker-compose -f src/main/docker/mariadb.yml up`
- With PostgreSQL: `docker-compose -f src/main/docker/postgresql.yml up`
- With MongoDB: `docker-compose -f src/main/docker/mongodb.yml up`
- With Cassandra: `docker-compose -f src/main/docker/cassandra.yml up`

### MongoDB Cluster Mode

If you want to use MongoDB with a replica set or shards and a shared configuration between them, you need to build and set up manually Mongo images.
Follow these steps to do so:

- Build the image: `docker-compose -f src/main/docker/mongodb-cluster.yml build`
- Run the database: `docker-compose -f src/main/docker/mongodb-cluster.yml up -d`
- Scale the mongodb node service (you have to choose an odd number of nodes): `docker-compose -f src/main/docker/mongodb-cluster.yml scale <name_of_your_app>-mongodb-node=X`
- Init the replica set (param is the number of node, folder is the folder where the YML file is located, it's `docker` by default): `docker exec -it <yml_folder_name>_<name_of_your_app>-mongodb-node_1 mongo --eval 'var param=X, folder="<yml_folder_name>"' init_replicaset.js`
- Init the shard: `docker exec -it <name_of_your_app>-mongodb mongo --eval 'sh.addShard("rs1/<yml_folder_name>_<name_of_your_app>-mongodb-node_1:27017")'`
- Start your application: `docker-compose -f src/main/docker/app.yml up -d <name_of_your_app>-app`

If you want to add or remove some MongoDB nodes, just repeat step 3 and 4.

### Cassandra

Unlike the other databases, where the schema migrations are executed by the application itself, Cassandra schema migrations are executed by a dedicated Docker container.

#### <a name="cassandra-in-development"></a>Cassandra in development
To start a Cassandra cluster to run your application locally, you can use the docker_compose file for development use:
`docker-compose -f src/main/docker/cassandra.yml up -d`

Docker-compose will start 2 services:

- `<name_of_your_app>-cassandra`:  a container with the Cassandra node contact point
- `<name_of_your_app>-cassandra-migration`: a container to automatically apply all CQL migrations scripts (create the Keyspace, create the tables, all data migrations, ...)

See the [Cassandra page]({{ site.url }}/using-cassandra/) for more information on how to add new CQL scripts without restarting the local cluster.

#### Cassandra in production:
The `app.yml` docker-compose file uses `cassandra-cluster.yml` to configure the cluster.
The application starts after few seconds (see _JHIPSTER_SLEEP_ variable) to gives the time to the cluster to start and the migrations to be executed.

One big difference between Cassandra and the other databases, is that you can scale your cluster with Docker Compose. To have X+1 nodes in your cluster, run:

- `docker-compose -f src/main/docker/cassandra-cluster.yml scale <name_of_your_app>-cassandra-node=X`

## <a name="5"></a> Elasticsearch

Running `docker-compose -f src/main/docker/app.yml up` already starts up your search engine automatically.

If you just want to start your Elasticsearch node, and not the other services, use its specific Docker Compose configuration:

- `docker-compose -f src/main/docker/elasticsearch.yml up`

## <a name="6"></a> Sonar

A Docker Compose configuration is generated for running Sonar:

- `docker-compose -f src/main/docker/sonar.yml up`

To analyze your code, run Sonar on your project:

- With Maven: `./mvnw sonar:sonar`
- With Gradle: `./gradlew sonar`

The Sonar reports will be available at: [http://localhost:9000](http://localhost:9000)

## <a name="7"></a> Common commands

### List the containers

You can use `docker ps -a` to list all the containers

    $ docker ps -a
    CONTAINER ID        IMAGE               COMMAND                  CREATED             STATUS              PORTS                    NAMES
    fc35e1090021        mysql               "/entrypoint.sh mysql"   4 seconds ago       Up 4 seconds        0.0.0.0:3306->3306/tcp   sampleApplication-mysql

### Scale a container

Run `docker-compose scale test-app=4` to have 4 instances of application "test" running.

### Stop containers

`docker-compose -f src/main/docker/app.yml stop`

You can also use directly Docker:

`docker stop <container_id>`

When you stop a container, the data is not deleted, unless you delete the container.

### Delete a container

Be careful! All data will be deleted:

`docker rm <container_id>`<|MERGE_RESOLUTION|>--- conflicted
+++ resolved
@@ -100,11 +100,7 @@
 
 ## <a name="4"></a> Working with databases
 
-<<<<<<< HEAD
-### MySQL, MariaDB, PostgreSQL or MongoDB
-=======
-### MySQL, PostgreSQL, MongoDB or Cassandra
->>>>>>> dc76a49c
+### MySQL, MariaDB, PostgreSQL, MongoDB or Cassandra
 
 Running `docker-compose -f src/main/docker/app.yml up` already starts up your database automatically.
 
