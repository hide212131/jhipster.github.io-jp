---
layout: default
title: Docker and Docker Compose
permalink: /docker-compose/
redirect_from:
  - /docker_compose.html
sitemap:
    priority: 0.7
    lastmod: 2016-03-20T00:00:00-00:00
---

# <i class="fa fa-music"></i> Docker and Docker Compose

## Summary

Using Docker and Docker Compose is highly recommended in development, and is also a good solution in production.

1. [Description](#1)
2. [Prerequisites](#2)
3. [Building a Docker image of your application](#3)
4. [Working with databases](#4)
5. [Elasticsearch](#5)
6. [Sonar](#6)
7. [Common commands](#7)
8. [Differences when using a microservices architecture](#8)


## <a name="1"></a> Description

_Please note: this Docker configuration is used to run your generated application(s) inside a container image. It's completely different from the [Docker setup]({{ site.url }}/installation/) that JHipster also provides, which is for running the JHipster generator inside a container_

JHipster provides a complete Docker support, in order to:

- Facilitate development, as you can start a full infrastructure very easily, even when using a complex microservices architecture
- For people using Docker Swarm, deploying to production directly, as it uses the same Docker Compose configuration

One great feature of using Docker Compose is that you can easily scale your containers, using the `docker-compose scale` command. This is very interesting if you use JHipster with a [a microservices architecture](#3).

When generating your application, JHipster generates for you:

- A `Dockerfile` for building a Docker image and running your application inside a container
- Several Docker Compose configurations to help you run your application with third-party services, for example a database

Those files are located inside folder `src/main/docker/`.

## <a name="2"></a> Prerequisites

You have to install Docker and Docker Compose:

- [Docker](https://docs.docker.com/installation/#installation)
- [Docker Compose](https://docs.docker.com/compose/install)

<div class="alert alert-info"><i>Tip: </i>

On Windows and Mac OS X, Kitematic is an easy-to-use graphical interface provided with the Docker Toolbox, which will makes using Docker a lot easier.

</div>

<<<<<<< HEAD
## <a name="3"></a> Building and running a Docker image of your application
=======
<div class="alert alert-warning"><i>Warning: </i>

If you are using Docker Machine on Mac or Windows, your Docker daemon has only limited access to your OS X or Windows file system. Docker Machine tries to auto-share your /Users (OS X) or C:\Users\&lt;username&gt; (Windows) directory. So you have to create the project folder under these directory to avoid any issues especially if you are using the [JHipster console]({{ site.url }}/monitoring/) for monitoring.

</div>

## <a name="3"></a> Differences when using a microservices architecture

If you have selected to generate a [microservices architecture]({{ site.url }}/microservices-architecture/), each application (gateway, microservice) has a `Dockerfile` and a Docker Compose configurations, like with a normal monolithic application.

But you can use the specific `docker-compose` sub-generator, which will generate a global Docker Compose configuration for all your gateway(s) and microservices. This will allow you to deploy and scale your complete architecture with one command.

- You need to have all your gateway(s) and microservices in the same directory.
- Create another directory, for example `mkdir docker-compose`.
- Go into that directory: `cd docker-compose`.
- Run the sub-generator: `yo jhipster:docker-compose`.
- The sub-generator will ask you which application you want to have in your architecture, and if you want to have monitoring with ELK included.

This will generate a global Docker Compose configuration, type `docker-compose up` to run it, and have all your services running at once.

This configuration will have a pre-configured JHipster Registry, that will configure your services automatically:

- Those services will wait until the JHipster Registry is running until they can start (this can be configured in your `bootstrap-prod.yml` file using the `spring.cloud.config.fail-fast` and `spring.cloud.config.retry` keys).
- The registry will configure your applications, for example it will share the JWT secret token between all services.
- Scaling each service is done using Docker Compose, for example type `docker-compose scale test-app=4` to have 4 instances of application "test" running. Those instances will be automatically load-balanced by the gateway(s), and will automatically join the same Hazelcast cluster (if Hazelcast is your Hibernate 2nd-level cache).

## <a name="4"></a> Building and running a Docker image of your application
>>>>>>> 23ff2f09

To create a Docker image of your application, and push it into your Docker registry:

- With Maven, type: `./mvnw package -Pprod docker:build`
- With Gradle, type: `./gradlew bootRepackage -Pprod buildDocker`

This will package your application with the `prod` profile, and install the image.

To run this image, use the Docker Compose configuration located in the `src/main/docker` folder of your application:

- `docker-compose -f src/main/docker/app.yml up`

This command will start up your application and the services it relies on (database, search engine, JHipster Registry...).

## <a name="4"></a> Working with databases

### MySQL, PostgreSQL or MongoDB

Running `docker-compose -f src/main/docker/app.yml up` already starts up your database automatically.

If you just want to start your database, and not the other services, use the Docker Compose configuration of your database:

- With MySQL: `docker-compose -f src/main/docker/mysql.yml up`
- With PostgreSQL: `docker-compose -f src/main/docker/postgresql.yml up`
- With MongoDB: `docker-compose -f src/main/docker/mongodb.yml up`

### Cassandra

Before running `docker-compose -f src/main/docker/app.yml up`, you will need to build and set up manually your Cassandra image.

**Using DataStax OpsCenter**: if you want to monitor your application using DataStax OpsCenter, we also provide a `cassandra-opscenter.yml` configuration file, which you should use instead of the normal `cassandra.yml` file. OpsCenter will be available at [http://localhost:8888](http://localhost:8888).

To use Cassandra, we need to build and run a specific Docker image:

- Build the image: `docker-compose -f src/main/docker/cassandra.yml build`
- Start the container (it will show the container id): `docker-compose -f src/main/docker/cassandra.yml up`
- Use `docker ps` to get the "container id" of the jhipster-cassandra node, which will be used in the next commands (replace `<container_id>` by its value)
- Copy the cql scripts inside the container: `docker cp src/main/resources/config/cql/ <container_id>:/`
- Initialize the database by creating the Keyspace and the Tables: `docker exec -it <container_id> init`
- After using the [entity sub-generator]({{ site.url }}/creating-an-entity/), update the cql scripts inside the container: `docker cp src/main/resources/config/cql/ <container_id>:/`
- Create the tables: `docker exec -it <container_id> entities`

You can now run `docker-compose -f src/main/docker/app.yml up` to start your application with Cassandra, or `docker-compose -f src/main/docker/cassandra.yml up` if you just want to run Cassandra. Next time you want to add a new entity, follow the last 2 previous steps each time to update your database schema.

One big difference between Cassandra and the other databases, is that you can scale your cluster with Docker Compose. To have X+1 nodes in your cluster, run:

- `docker-compose -f src/main/docker/cassandra.yml scale <name_of_your_app>-cassandra-node=X`

## <a name="5"></a> Elasticsearch

Running `docker-compose -f src/main/docker/app.yml up` already starts up your search engine automatically.

If you just want to start your Elasticsearch node, and not the other services, use its specific Docker Compose configuration::

- `docker-compose -f src/main/docker/elasticsearch.yml up`

## <a name="6"></a> Sonar

A Docker Compose configuration is generated for running Sonar:

- `docker-compose -f src/main/docker/sonar.yml up`

To analyze your code, run Sonar on your project:

- With Maven: `./mvnw sonar:sonar`
- With Gradle: `./gradlew sonar`

The Sonar reports will be available at: [http://localhost:9000](http://localhost:9000)

## <a name="7"></a> Common commands

### List the containers

You can use `docker ps -a` to list all the containers

    $ docker ps -a
    CONTAINER ID        IMAGE               COMMAND                  CREATED             STATUS              PORTS                    NAMES
    fc35e1090021        mysql               "/entrypoint.sh mysql"   4 seconds ago       Up 4 seconds        0.0.0.0:3306->3306/tcp   sampleApplication-mysql

### Scale a container

Run `docker-compose scale test-app=4` to have 4 instances of application "test" running.

### Stop containers

`docker-compose -f src/main/docker/app.yml stop`

You can also use directly Docker:

`docker stop <container_id>`

When you stop a container, the data is not deleted, unless you delete the container.

### Delete a container

Be careful! All data will be deleted:

`docker rm <container_id>`

## <a name="8"></a> Differences when using a microservices architecture

If you have selected to generate a [microservices architecture]({{ site.url }}/microservices-architecture/), each application (gateway, microservice) has a `Dockerfile` and a Docker Compose configurations, like with a normal monolithic application.

But you can use the specific `docker-compose` sub-generator, which will generate a global Docker Compose configuration for all your gateway(s) and microservices. This will allow you to deploy and scale your complete architecture with one command.

- You need to have all your gateway(s) and microservices in the same directory.
- Create another directory, for example `mkdir docker-compose`.
- Go into that directory: `cd docker-compose`.
- Run the sub-generator: `yo jhipster:docker-compose`.
- The sub-generator will ask you which application you want to have in your architecture, and if you want to have monitoring with ELK included.

This will generate a global Docker Compose configuration, type `docker-compose up` to run it, and have all your services running at once.

This configuration will have a pre-configured JHipster Registry, that will configure your services automatically:

- Those services will wait until the JHipster Registry is running until they can start (this can be configured in your `bootstrap-prod.yml` file using the `spring.cloud.config.fail-fast` and `spring.cloud.config.retry` keys).
- The registry will configure your applications, for example it will share the JWT secret token between all services.
- Scaling each service is done using Docker Compose, for example type `docker-compose scale test-app=4` to have 4 instances of application "test" running. Those instances will be automatically load-balanced by the gateway(s), and will automatically join the same Hazelcast cluster (if Hazelcast is your Hibernate 2nd-level cache).<|MERGE_RESOLUTION|>--- conflicted
+++ resolved
@@ -56,37 +56,13 @@
 
 </div>
 
-<<<<<<< HEAD
-## <a name="3"></a> Building and running a Docker image of your application
-=======
 <div class="alert alert-warning"><i>Warning: </i>
 
-If you are using Docker Machine on Mac or Windows, your Docker daemon has only limited access to your OS X or Windows file system. Docker Machine tries to auto-share your /Users (OS X) or C:\Users\&lt;username&gt; (Windows) directory. So you have to create the project folder under these directory to avoid any issues especially if you are using the [JHipster console]({{ site.url }}/monitoring/) for monitoring.
+If you are using Docker Machine on Mac or Windows, your Docker daemon has only limited access to your OS X or Windows file system. Docker Machine tries to auto-share your /Users (OS X) or C:\Users\&lt;username&gt; (Windows) directory. So you have to create the project folder under this directory to avoid any issues especially if you are using the <a href="{{ site.url }}/monitoring/">JHipster Console</a> for monitoring.
 
 </div>
 
-## <a name="3"></a> Differences when using a microservices architecture
-
-If you have selected to generate a [microservices architecture]({{ site.url }}/microservices-architecture/), each application (gateway, microservice) has a `Dockerfile` and a Docker Compose configurations, like with a normal monolithic application.
-
-But you can use the specific `docker-compose` sub-generator, which will generate a global Docker Compose configuration for all your gateway(s) and microservices. This will allow you to deploy and scale your complete architecture with one command.
-
-- You need to have all your gateway(s) and microservices in the same directory.
-- Create another directory, for example `mkdir docker-compose`.
-- Go into that directory: `cd docker-compose`.
-- Run the sub-generator: `yo jhipster:docker-compose`.
-- The sub-generator will ask you which application you want to have in your architecture, and if you want to have monitoring with ELK included.
-
-This will generate a global Docker Compose configuration, type `docker-compose up` to run it, and have all your services running at once.
-
-This configuration will have a pre-configured JHipster Registry, that will configure your services automatically:
-
-- Those services will wait until the JHipster Registry is running until they can start (this can be configured in your `bootstrap-prod.yml` file using the `spring.cloud.config.fail-fast` and `spring.cloud.config.retry` keys).
-- The registry will configure your applications, for example it will share the JWT secret token between all services.
-- Scaling each service is done using Docker Compose, for example type `docker-compose scale test-app=4` to have 4 instances of application "test" running. Those instances will be automatically load-balanced by the gateway(s), and will automatically join the same Hazelcast cluster (if Hazelcast is your Hibernate 2nd-level cache).
-
-## <a name="4"></a> Building and running a Docker image of your application
->>>>>>> 23ff2f09
+## <a name="3"></a> Building and running a Docker image of your application
 
 To create a Docker image of your application, and push it into your Docker registry:
 
