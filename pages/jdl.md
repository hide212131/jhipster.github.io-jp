---
layout: default
title: JHipster Domain Language
permalink: /jdl/
sitemap:
    priority: 0.5
    lastmod: 2019-08-17T12:00:00-00:00
---

# <i class="fa fa-star"></i> JHipster Domain Language (JDL)


The JDL is a JHipster specific domain language where you can describe all your applications, deployments, entities and their relationships in a single file (or more than one) with a simple and user-friendly syntax.

You can use our online [JDL-Studio](https://start.jhipster.tech/jdl-studio/) or one of the [JHipster IDE](https://www.jhipster.tech/jhipster-ide/) plugins/extensions, wich are available for [Eclipse](https://marketplace.eclipse.org/content/jhipster-ide), [VS Code](https://marketplace.visualstudio.com/items?itemName=jhipster-ide.jdl) and [Atom](https://atom.io/packages/ide-jhipster), to create a JDL file and its UML visualization. You can create and export or share the URL of your JDL model as well.

You can generate applications, deployments and entities from a JDL file using the `import-jdl` sub-generator, by running `jhipster import-jdl your-jdl-file.jdl`.

If you have an existing project (either created with `jhipster import-jdl` or generated with `jhipster` command line), you can generate entities for the project by running `jhipster import-jdl your-jdl-file.jdl`. Make sure to execute this command under your JHipster project.

You can also generate applications, entities and export them as a JDL file using [JHipster UML]({{ site.url }}/jhipster-uml/), by running `jhipster-uml your-xmi-file.xmi --to-jdl` from the root of the generated JHipster application. To learn more about JHipster UML, and install it, go to the [JHipster UML documentation]({{ site.url }}/jhipster-uml/).

This can be used as a replacement to using the [entity sub-generator]({{ site.url }}/creating-an-entity/) and is the recommended approach. The idea is that it is much easier to [manage relationships]({{ site.url }}/managing-relationships/) using a visual tool than with the classical Yeoman questions and answers.

The JDL project is [available on GitHub](https://github.com/jhipster/jhipster-core/), it is an Open Source project like JHipster (Apache 2.0 License). It can also be used as a node library to do JDL parsing.

_If you like the [JHipster Domain Language](https://github.com/jhipster/jhipster-core/), the [JDL Studio](https://github.com/jhipster/jdl-studio/) or the [JHipster IDE](https://github.com/jhipster/jhipster-ide/) don't forget to give them a star on [GitHub](https://github.com/jhipster/) - thanks_!

***

Here is the JDL documentation:

1. [JDL Sample](#sample)
1. [How to use it](#howtojdl)
   1. [Importing a JDL file](#importingjdl)
   1. [Exporting to a JDL file](#exportingjdl)
1. [The language](#jdllanguage)
   1. [Application Declaration](#applicationdeclaration)
   1. [Entity Declaration](#entitydeclaration)
   1. [Relationship Declaration](#relationshipdeclaration)
   1. [Enumerations](#enumerationdeclaration)
   1. [Blobs](#blobdeclaration)
   1. [Entity options declaration](#entityoptiondeclaration)
   1. [Entity annotations](#annotations)
   1. [Microservice-related options](#microserviceoptions)
   1. [Deployment declaration](#deploymentdeclaration)
1. [Commenting](#commentingjdl)
1. [All the relationships](#jdlrelationships)
1. [Constants](#constants)
1. [Workflows](#workflows)
1. [Annexes](#annexes)
   1. [Available application options](#application_options)
   1. [Available deployment options](#deployment_options)
   1. [Available field types and constraints](#types_and_constraints)
   1. [Available entity options](#entity_options)
1. [Troubleshooting](#troubleshooting)
1. [Issues and bugs](#issues)

***

## <a name="sample"></a> JDL Sample

The Oracle "Human Resources" sample application has been translated into JDL, and is available [here](https://github.com/jhipster/jdl-samples/blob/master/Oracle-Human-Resources-sample.jdl).
The same application is loaded by default in [JDL-Studio](https://start.jhipster.tech/jdl-studio/) and [JHipster IDE](https://www.jhipster.tech/jhipster-ide/) as well.

If you're looking for more samples, there is a repository for that right [here](https://github.com/jhipster/jdl-samples).

## <a name="howtojdl"></a> How to use it

###  <a name="importingjdl"></a> Importing a JDL file
You can then use JDL files to generate entities:
  - Simply create a file with the extension '.jh' or '.jdl',
  - Declare your applications, deployments, entities and relationships or create and download the file with [JDL-Studio](https://start.jhipster.tech/jdl-studio/) or [JHipster IDE](https://www.jhipster.tech/jhipster-ide/),
  - If you are creating only entities in then run `jhipster import-jdl my_file.jdl` in your JHipster application's root folder.
  - If you are creating applications then just run `jhipster import-jdl my_file.jdl` in a folder.

and *Voilà*, you are done!

If you work in a team, perhaps you would like to have multiple files instead of one.
We added this option so that you don't manually concatenate all the files into one,
you just have to run.

    jhipster import-jdl my_file1.jdl my_file2.jdl

If you do not want to regenerate your entities while importing a JDL, you can use the `--json-only` flag to skip the
entity creation part and create only the json files in `.jhipster` folder.

    jhipster import-jdl ./my-jdl-file.jdl --json-only

By default `import-jdl` regenerates only entities that have changed, if you want all your entities to be regenerated
then pass in the `--force`  flag.
Please note that this will overwrite all your local changes to the entity files

    jhipster import-jdl ./my-jdl-file.jdl --force

If you want to use it in your project, you can add do so by doing:
  - NPM: `npm install jhipster-core --save`
  - Yarn: `yarn add jhipster-core`

to install it locally, and save it in your `package.json` file.

###  <a name="exportingjdl"></a> Exporting to a JDL file

If you already have entities in your application and wish to have a JDL file, fear not! You don't have
to write it from scratch as there's a sub-generator that does that for you.

Simply do `jhipster export-jdl <FILE_NAME>` in your app's root folder and you'll have all your entities,
relationships and options exporting in a single JDL file.
Note: you can also not provide a file name to the sub-generation, a default one will be chosen.

---

## <a name="jdllanguage"></a> The language
We tried to keep the syntax as friendly as we can for developers.
You can do these things with it:
  - Declare applications with their options and entities,
  - Declare entities with their attributes,
  - Declare the relationships between them,
  - And declare some JHipster specific options.

If you wish to view the JDL's grammar, there is an HTML file available
[here](https://github.com/jhipster/jhipster-core/blob/master/lib/dsl/gen/grammar.html).


### <a name="applicationdeclaration"></a> Application declaration

As of v2.0.0, application declaration is possible (compatible with JHipster v5).

_To import one or several applications, you needn't be in a JHipster application folder._

The most basic declaration is done as follows:

```
application {
  config {}
}
```

A JHipster application has a config with default values and using the previous syntax will
ensure your application use the default values (as if you didn't make any specific choice).
The resulting application will have:
  - baseName: `jhipster`
  - applicationType: `monolith`
  - databaseType: `sql`
  - etc.

Now, if you want some custom options:

```
application {
  config {
    baseName myapp
    applicationType microservice
    prodDatabaseType postgresql
    buildTool gradle
  }
}
```

Those options are only a sample of what's available in the JDL.
The complete list of options is available in the annexes, [here](#annexes).

If you want more than one application, here's how you do it:

```
application { // will be generated under the 'myFirstApp' folder
  config {
    baseName myFirstApp
  }
}

application { // will be generated under the 'mySecondApp' folder
  config {
    baseName mySecondApp
    applicationType microservice
  }
}
```

You can have as many application as you want in as many file as you wish: there's no limitation.

Declaring entities is the most basic thing available and now you can set what entity should be generated
in the applications you want.

Let's improve the previous example:

```
application {
  config {
    baseName myMonolith
    applicationType monolith
  }
  entities * except C, D
}

application {
  config {
    baseName myGateway
    applicationType gateway
    serverPort 9042
  }
  entities * except A, B
}

application {
  config {
    baseName microserviceA
    applicationType microservice
  }
  entities C
}

application {
  config {
    baseName microserviceB
    applicationType microservice
    serverPort 8082
  }
  entities D
}

entity A
entity B
entity C
entity D

dto * with mapstruct
service * with serviceClass
paginate D with pager
```

Now, several things will happen when generating these applications and folders:
  - Four applications will be created:
    - myMonolith in `./myMonolith`, with the server port `8080`
    - myGateway in `./myGateway`, with the server port `9042`
    - microserviceA in `./microserviceA`, with the server port `8081`
      - Even though we didn't specify a server port, JHipster sets one by default.
      - For microservices, the default one is `8081`
      - For gateways and monoliths, it's `8080`
      - For UAA apps, it's `9999`
    - microserviceB in `./microserviceB` with the server port `8082`
  - Four entities will be generated
    - `A` and `B` in the monolith
    - `C` and `D` both in the gateway
      - `C` in the first microservice
      - `D` in the second microservice
  - The `microservice` option is implicit for `C` and `D`
    - Because they get generated on the two microservices, this option will be set by default.
  - Options work the same way as before

Note that the generator sets default values if they aren't present (like the `databaseType`).
JHipster Core does the exact same things.

### <a name="entitydeclaration"></a> Entity declaration

The entity declaration is done as follows:

    [<entity javadoc>]
    [<entity annotation>*]
    entity <entity name> [(<table name>)] {
      [<field javadoc>]
      <field name> <field type> [<validation>*]
    }

  - `<entity name>` the name of the entity,
  - `<field name>` the name of one field of the entity,
  - `<field type>` the JHipster supported type of the field,
  - and as an option:
    - `<entity javadoc>` the documentation of the entity,
    - `<entity annotation>` the options for the entity,
    - `<table name>` the database table name (if you want to specify something different that the name automatically computed from the entity name),
    - `<field javadoc>` the documentation of the field,
    - `<validation>` the validations for the field.


The possible options, field types and validations are those described [here](#annexes).


Here's an example of a JDL code:

```
entity A
entity B
entity C
/** Documentation of entity D */
@noFluentMethod
entity D {
  /** Full name */
  name String required
  address String required maxlength(100)
  age Integer required min(18)
}
```

Regexes are a bit special as they are used like this (from v1.3.6):
```
entity A {
  myString String required minlength(1) maxlength(42) pattern(/[A-Z]+/)
}
```
If you're using the generator prior to v4.9.X, you'd need to use patterns like this `pattern('[A-Z]+'`).

Because the JDL was made to be simple to use and read, if your entity is empty (no field), you can just declare an
entity with `entity A` or `entity A {}`.

Note that JHipster adds a default `id` field so that you needn't worry about it.


### <a name="relationshipdeclaration"></a> Relationship declaration

The relationships declaration is done as follows:

    relationship (OneToMany | ManyToOne | OneToOne | ManyToMany) {
      <from entity>[{<relationship name>[(<display field>)]}] to <to entity>[{<relationship name>[(<display field>)]}]
    }

  - `(OneToMany | ManyToOne| OneToOne | ManyToMany)` is the type of your relationship,
  - `<from entity>` is the name of the entity owner of the relationship: the source,
  - `<to entity>` is the name of the entity where the relationship goes to: the destination,
  - `<relationship name>` is the name of the field having the other end as type,
  - `<display field>` is the name of the field that should show up in select boxes (default: `id`),
  - `required` whether the injected field is required.
  - `with jpaDerivedIdentifier` whether `@MapsId` is used for the association (applicable only for one-to-one)

Here's a simple example:

    entity Book
    entity Author

    relationship ManyToOne {
      Book to Author
    }

Declaring an injected field is optional, as one (or both) is set by default as needed.
The previous example is equivalent to this one:

    entity Book
    entity Author

    relationship ManyToOne {
      Book{author} to Author
    }

Let's make it more complex.
A Book has one required Author, an Author has several Books.

    entity Book
    entity Author {
      name String required
    }

    relationship OneToMany {
      Author{book} to Book{writer(name) required}
    }

Here, the `Book` class will have a **required** field named `writer` that will be linked through the `name` field of `Author`.

Of course, in real cases, you'd have a lot of relationships and always writing the same three lines could be tedious.
That's why you can declare something like:

```
entity A
entity B
entity C
entity D

relationship OneToOne {
  A{b} to B{a}
  B{c} to C
}
relationship ManyToMany {
  A{d} to D{a}
  C{d} to D{c}
}
```

The join is always done using the `id` field which is also the default field shown when editing a relation in the
front-end. If another field should be shown instead, you can specify it like this:

```
entity A {
  name String required
}
entity B


relationship OneToOne {
  A{b} to B{a(name)}
}
```

JPA Derived Identifier - @MapsId can be declared as following which is currently only supported for one-to-one:

```
entity A {
  name String required
}
entity B


relationship OneToOne {
  A{b} to B{a(name)} with jpaDerivedIdentifier
}
```


This makes JHipster generate a REST resource that returns both the `id` and `name` of the linked entity to the front-end,
so the name can be shown to the user instead.

### <a name="enumerationdeclaration"></a> Enumerations

To make Enums with JDL just do as follows:

- Declare an Enum where you want in the file:

        enum Language {
          FRENCH, ENGLISH, SPANISH
        }

- In an entity, add fields with the Enum as a type:

        entity Book {
          title String required,
          description String,
          language Language
        }


### <a name="blobdeclaration"></a> Blob (byte[])
JHipster gives a great choice as one can choose between an image type or any binary type. JDL lets you do the same.
Just create a custom type (see DataType) with the editor, name it according to these conventions:
  - `AnyBlob` or just `Blob` to create a field of the "any" binary type;
  - `ImageBlob` to create a field meant to be an image.
  - `TextBlob` to create a field for a CLOB (long text).

And you can create as many DataTypes as you like.


### <a name="entityoptiondeclaration"></a> Entity option declaration

In JHipster, you can specify options for your entities such as pagination or DTO.
You can do the same with the JDL, either with [annotations](#annotations) on the entity, or with the following syntax:

    entity A {
      name String required
    }
    entity B
    entity C

    dto A, B with mapstruct

    paginate A with infinite-scroll
    paginate B with pagination
    paginate C with pager  // pager is only available in AngularJS

    service A with serviceClass
    service C with serviceImpl

The keywords `dto`, `paginate`, `service` and `with` were added to the grammar to support these changes.
If a wrong option is specified, JDL will inform you of that with a nice, red message and will just ignore it so as not
to corrupt JHipster's JSON files.
The complete list of available options is [here](#entity_options).

#### Service option

No services specified will create a resource class which will call the repository interface directly. This is the
default and simplest option, see A.
Service with serviceClass (see B) will make the resource call the service class which will call the repository interface.
Service with serviceImpl (see C) will make a service interface which will be used by the resource class.
The interface is implemented by an concrete class which will call the repository interface.

Using no service unless sure is the simplest option and good for CRUD. Use service with a Class if you will have a lot
of business logic which will use multiple repositories making it ideal for a service class. Jhipsters are not fan of
unnecessary Interfaces but if you like them go for service with impl.

    entity A
    entity B
    entity C

    // no service for A
    service B with serviceClass
    service C with serviceImpl


JDL also supports mass-option setting. it is possible to do:

    entity A
    entity B
    ...
    entity Z

    dto * with mapstruct
    service all with serviceImpl
    paginate C with pagination

Note that `*` and `all` are equivalent.
Latest version introduces exclusions (which is quite a powerful option when setting options for every entity):

    entity A
    entity B
    ...
    entity Z

    dto * with mapstruct except A
    service all with serviceImpl except A, B, C
    paginate C with pagination


With JHipster, you can also tell whether you don't want any client code, or server code.
Even if you want to add a suffix to Angular-related files, you can do that in JHipster.
[
Filtering](https://www.jhipster.tech/entities-filtering/) options can be activated on a per entity basis: filter `<entity name>` or for all entities: filter `*`.
In your JDL file, simply add these lines to do the same:

```
entity A
entity B
entity C

skipClient A
skipServer B
angularSuffix * with mySuperEntities
filter C
```

Finally, table names can also be specified (the entity's name will be used by default):

```
entity A // A is the table's name here
entity B (the_best_entity) // the_best_entity is the table's name
```

### <a name="annotations"></a> Annotations

Annotations are available since JHipster v5. Similarly to what's possible in Java, annotations work the same way so that
you annotate your entities with annotations options.

Take this JDL code for instance:
```
entity A
entity B
entity C

dto C with mapstruct
paginate * with pager except C
search A with elasticsearch
```

Here's its equivalent with annotations:

```
@paginate(pager)
@search(elasticsearch)
entity A

@paginate(pager)
entity B

@dto(mapstruct)
entity C
```

While this adds more code than it actually removes, it's actually useful when using multiple JDL files
(with microservices for instance).


### <a name="microserviceoptions"></a> Microservice-related options

As of JHipster v3, microservices can be created. You can specify some options to generate your entities in the JDL:
the microservice's name and the search engine.

Here is how you can specify your microservice's name (the JHipster app's name):

```
entity A
entity B
entity C

microservice * with mysuperjhipsterapp except C
microservice C with myotherjhipsterapp
search * with elasticsearch except C
```

The first option is used to tell JHipster that you want your microservice to deal with your entities, whereas the second
specifies how and if you want your entities searched.


### <a name="deploymentdeclaration"></a> Deployment declaration

As of v3.6.0, deployment declaration is possible (compatible with JHipster v5.7 or above).

_To import one or several deployments, you need not be in a JHipster application folder._

The most basic declaration is done as follows:

```
deployment {
  deploymentType docker-compose
  appsFolders [foo, bar]
  dockerRepositoryName "yourDockerLoginName"
}
```

A JHipster deployment has a config with default values for all other properties and using the previous syntax will
ensure your deployment will use the default values (as if you didn't make any specific choice).
The resulting deployment will have:
  - deploymentType: `docker-compose`
  - appsFolders: `foo, bar`
  - dockerRepositoryName: `yourDockerLoginName`
  - serviceDiscoveryType: `eureka`
  - gatewayType: `zuul`
  - directoryPath: `../`
  - etc.

Now, if you want some custom options:

```
deployment {
  deploymentType kubernetes
  appsFolders [store, invoice, notification, product]
  dockerRepositoryName "yourDockerLoginName"
  serviceDiscoveryType no
  istio autoInjection
  kubernetesServiceType Ingress
  kubernetesNamespace jhipster
  ingressDomain "jhipster.192.168.99.100.nip.io"
}
```

Those options are only a sample of what's available in the JDL.
The complete list of options is available in the annexes, [here](#annexes).

If you want more than one deployment, here's how you do it:

```
// will be created under 'docker-compose' folder
deployment {
  deploymentType docker-compose
  appsFolders [foo, bar]
  dockerRepositoryName "yourDockerLoginName"
}

// will be created under 'kubernetes' folder
deployment {
  deploymentType kubernetes
  appsFolders [foo, bar]
  dockerRepositoryName "yourDockerLoginName"
}
```

You can have one deployment per deploymentType. The applications defined in `appsFolders` should be in the same folder where you are creating deployments or in the folder defined in `directoryPath`. For example for above you need to have a folder structure like this

```
.
├── yourJdlFile.jdl
├── foo
├── bar
├── kubernetes // will created by the JDL
└── docker-compose // will created by the JDL
```

## <a name="commentingjdl"></a> Commenting & Javadoc
It is possible to add Javadoc & comments to JDL files.  
Just like in Java, this example demonstrates how to add Javadoc comments:

    /**
     * Class comments.
     * @author The JHipster team.
     */
    entity MyEntity { // another form of comment
      /** A required attribute */
      myField String required
      mySecondField String // another form of comment
    }

    /**
     * Second entity.
     */
    entity MySecondEntity {}

    relationship OneToMany {
      /** This is possible too! */
      MyEntity{mySecondEntity}
      to
      /**
       * And this too!
       */
      MySecondEntity{myEntity}
    }

These comments will later be added as Javadoc comments by JHipster.

JDL possesses its own kind of comment:

    // an ignored comment
    /** not an ignored comment */

Therefore, anything that starts with `//` is considered an internal comment for JDL, and will not be counted as Javadoc.

Please note that the JDL Studio directives that start with `#` will be ignored during parsing.

Another form of comments are the following comments:
```
entity A {
  name String /** My super field */
  count Integer /** My other super field */
}
```
Here A's name will be commented with `My super field`, B with `My other super field`.
Yes, commas are not mandatory but it's wiser to have them so as not to make mistakes in the code.
If you want to mix commas and following comments, beware!
```
entity A {
  name String, /** My comment */
  count Integer
}
```
A's name won't have the comment, because the count will.


## <a name="jdlrelationships"></a>All the relationships

Explanation on how to create relationships with JDL.


### One-to-One

A bidirectional relationship where the Car has a Driver, and the Driver has a Car.

    entity Driver
    entity Car
    relationship OneToOne {
      Car{driver} to Driver{car}
    }

A Unidirectional example where a Citizen has a Passport, but the Passport has no access to sole its owner.

    entity Citizen
    entity Passport
    relationship OneToOne {
      Citizen to Passport
    }

    // using @MapsId
    relationship OneToOne {
          Citizen to Passport with jpaDerivedIdentifier
    }

### One-to-Many

A bidirectional relationship where the Owner has none, one or more Car objects, and the Car knows its owner.

    entity Owner
    entity Car
    relationship OneToMany {
      Owner{car} to Car{owner}
    }

Unidirectional versions for this relationship are not supported by JHipster, but it would look like this:

    entity Owner
    entity Car
    relationship OneToMany {
      Owner to Car
    }


### Many-to-One

The reciprocal version of One-to-Many relationships is the same as previously.
The unidirectional version where the Car knows its owners:

    entity Owner
    entity Car
    relationship ManyToOne {
      Car to Owner
    }


### Many-to-Many

Finally, in this example we have the Car that knows of its drivers, and the Driver object can access its cars.

    entity Driver
    entity Car
    relationship ManyToMany {
      Car{driver} to Driver{car}
    }

Please note that the owning side of the relationship has to be on the left side

## <a name="constants"></a>Constants

As of JHipster Core v1.2.7, the JDL supports numerical constants.
Here is an example:

```
DEFAULT_MIN_LENGTH = 1
DEFAULT_MAX_LENGTH = 42
DEFAULT_MIN_BYTES = 20
DEFAULT_MAX_BYTES = 40
DEFAULT_MIN = 0
DEFAULT_MAX = 41

entity A {
  name String minlength(DEFAULT_MIN_LENGTH) maxlength(DEFAULT_MAX_LENGTH)
  content TextBlob required
  count Integer min(DEFAULT_MIN) max(DEFAULT_MAX)
}
```

## <a name="workflows"></a>Workflows

## <a name="workflow_monolith"></a>Monolith workflow

There's no special workflow here:
  - Create your application
  - Create your JDL file
  - Import it

## <a name="workflow_microservice"></a>Microservice workflow

Dealing with microservices is a bit trickier, but the JDL gives you some options to handle your entities as you see fit.

With the `microservice <ENTITIES> with <MICROSERVICE_APP_NAME>` you can specify which entity gets generated in which microservice.
Take this setup for instance:
```
entity A
entity B
entity C

microservice A with firstMS
microservice B with secondMS
```
Given two JHipster applications ('firstMS' and 'secondMS'), here's what you're going to get if you import the JDL file
in the two applications:
  - In 'firstMS', entities `A` and `C` will be generated.
  - In 'secondMS', entities `B` and `C` will be generated.

`C` gets generated in both because if there's no microservice option specifying where this entity gets generated, it
will be generated everywhere.
If you decide to import this JDL in a monolith app, every entity will be generated (monoliths don't have restriction
options in the JDL).

Note: if you want to make the same entity be generated in two different microservices, you can write two JDL files
instead of updating the JDL file. everytime.

The previous example couldn't have been written like this:
```
entity A
entity B
entity C

microservice * except B with firstMS
microservice * except A with secondMS
```
Here's the result:
  - In 'firstMS', only the entity `C` will be generated
  - In 'secondMS', entities `B` and `C` will be generated.
It's because, at parsing-time, if an option overlaps with another, the latter takes precedence.

You can also create entire microservice stack using JDL, [see this blog post](https://medium.com/@deepu105/create-full-microservice-stack-using-jhipster-domain-language-under-30-minutes-ecc6e7fc3f77) for example

---

## <a name="annexes"></a>Annexes

## <a name="application_options">Available application options

Here are the application options supported in the JDL:

<table class="table table-striped table-responsive">
  <tr>
    <th>JDL option name</th>
    <th>Default value</th>
    <th>Possible values</th>
    <th>Comment</th>
  </tr>
  <tr>
    <td>applicationType</td>
    <td>monolith</td>
    <td>monolith, microservice, gateway, uaa</td>
    <td></td>
  </tr>
  <tr>
    <td>authenticationType</td>
    <td>jwt or uaa</td>
    <td>jwt, session, uaa, oauth2</td>
    <td>uaa for UAA apps, jwt otherwise</td>
  </tr>
  <tr>
    <td>baseName</td>
    <td>jhipster</td>
    <td></td>
    <td></td>
  </tr>
  <tr>
    <td>buildTool</td>
    <td>maven</td>
    <td>maven, gradle</td>
    <td></td>
  </tr>
  <tr>
    <td>cacheProvider</td>
    <td>ehcache or hazelcast</td>
<<<<<<< HEAD
    <td>caffeine, ehcache, hazelcast, infinispan, no</td>
=======
    <td>ehcache, hazelcast, infinispan, memcached, redis, no</td>
>>>>>>> c8d712ba
    <td>ehcache for monoliths and gateways, hazelcast otherwise</td>
  </tr>
  <tr>
    <td>clientFramework</td>
    <td>angularX</td>
    <td>angularX, react</td>
    <td></td>
  </tr>
  <tr>
    <td>clientPackageManager</td>
    <td>npm</td>
    <td>npm, yarn</td>
    <td></td>
  </tr>
  <tr>
    <td>clientTheme</td>
    <td>none</td>
    <td>Something or none</td>
    <td>You can put whatever value you want, provided you know it will work (like yeti).</td>
  </tr>
  <tr>
    <td>clientThemeVariant</td>
    <td></td>
    <td>Something or primary</td>
    <td>You can put whatever value you want, provided you know it will work (like dark, or light), can also be empty</td>
  </tr>
  <tr>
    <td>databaseType</td>
    <td>sql</td>
    <td>sql, mongodb, cassandra, couchbase, no</td>
    <td></td>
  </tr>
  <tr>
    <td>devDatabaseType</td>
    <td>h2Disk</td>
    <td>h2Disk, h2Memory, *</td>
    <td>* + the prod database type</td>
  </tr>
  <tr>
    <td>dtoSuffix</td>
    <td>DTO</td>
    <td></td>
    <td>Suffix for DTOs. false for empty string.</td>
  </tr>
  <tr>
    <td>enableHibernateCache</td>
    <td>true</td>
    <td></td>
    <td></td>
  </tr>
  <tr>
    <td>enableSwaggerCodegen</td>
    <td>false</td>
    <td></td>
    <td></td>
  </tr>
  <tr>
    <td>enableTranslation</td>
    <td>true</td>
    <td></td>
    <td></td>
  </tr>
  <tr>
    <td>entitySuffix</td>
    <td></td>
    <td></td>
    <td>Suffix for entities. false for empty string.</td>
  </tr>
  <tr>
    <td>jhiPrefix</td>
    <td>jhi</td>
    <td></td>
    <td></td>
  </tr>
  <tr>
    <td>languages</td>
    <td>[en, fr]</td>
    <td>Languages available in JHipster</td>
    <td>Braces are mandatory</td>
  </tr>
  <tr>
    <td>messageBroker</td>
    <td>false</td>
    <td>kafka, false</td>
    <td></td>
  </tr>
  <tr>
    <td>nativeLanguage</td>
    <td>en</td>
    <td>Any language supported by JHipster</td>
    <td></td>
  </tr>
  <tr>
    <td>packageName</td>
    <td>com.mycompany.myapp</td>
    <td></td>
    <td>Sets the packageFolder option</td>
  </tr>
  <tr>
    <td>prodDatabaseType</td>
    <td>mysql</td>
    <td>mysql, mariadb, mssql, postgresql, oracle, no</td>
    <td></td>
  </tr>
  <tr>
    <td>reactive</td>
    <td>false</td>
    <td></td>
    <td></td>
  </tr>
  <tr>
    <td>searchEngine</td>
    <td>false</td>
    <td>elasticsearch, false</td>
    <td></td>
  </tr>
  <tr>
    <td>serverPort</td>
    <td>8080, 8081 or 9999</td>
    <td></td>
    <td>Depends on the app type</td>
  </tr>
  <tr>
    <td>serviceDiscoveryType</td>
    <td>false</td>
    <td>eureka, consul, no</td>
    <td></td>
  </tr>
  <tr>
    <td>skipClient</td>
    <td>false</td>
    <td></td>
    <td></td>
  </tr>
  <tr>
    <td>skipServer</td>
    <td>false</td>
    <td></td>
    <td></td>
  </tr>
  <tr>
    <td>skipUserManagement</td>
    <td>true</td>
    <td></td>
    <td></td>
  </tr>
  <tr>
    <td>testFrameworks</td>
    <td>[]</td>
    <td>protractor, cucumber, gatling</td>
    <td>Braces mandatory</td>
  </tr>
  <tr>
    <td>uaaBaseName</td>
    <td></td>
    <td></td>
    <td>Mandatory for gateway and microservices if auth type is uaa, must be between double-quotes</td>
  </tr>
  <tr>
    <td>useSass</td>
    <td>false</td>
    <td></td>
    <td></td>
  </tr>
  <tr>
    <td>websocket</td>
    <td>false</td>
    <td>spring-websocket, false</td>
    <td></td>
  </tr>
</table>

---

## <a name="deployment_options">Available deployment options

Here are the application options supported in the JDL:

<table class="table table-striped table-responsive">
  <tr>
    <th>JDL option name</th>
    <th>Default value</th>
    <th>Possible values</th>
    <th>Comment</th>
  </tr>
  <tr>
    <td>deploymentType</td>
    <td>docker-compose</td>
    <td>docker-compose, kubernetes, openshift</td>
    <td></td>
  </tr>
  <tr>
    <td>directoryPath</td>
    <td>"../"</td>
    <td></td>
    <td>Relative path. Must be in double quotes</td>
  </tr>
  <tr>
    <td>appsFolders</td>
    <td>[]</td>
    <td></td>
    <td>Directory names for the applications separated by comma. Must be a list, example [foo, bar]</td>
  </tr>
  <tr>
    <td>clusteredDbApps</td>
    <td>[]</td>
    <td></td>
    <td>Directory names for the applications with clustered DB separated by comma. Must be a list, example [foo, bar]</td>
  </tr>
  <tr>
    <td>gatewayType</td>
    <td>zuul</td>
    <td>zuul, traefik</td>
    <td>Value is ignored when serviceDiscoveryType is `no`</td>
  </tr>
  <tr>
    <td>monitoring</td>
    <td>no</td>
    <td>no, elk, prometheus</td>
    <td></td>
  </tr>
  <tr>
    <td>consoleOptions</td>
    <td>[]</td>
    <td>[curator, zipkin]</td>
    <td>Must be a list</td>
  </tr>
  <tr>
    <td>serviceDiscoveryType</td>
    <td>eureka</td>
    <td>eureka, consul, no</td>
    <td></td>
  </tr>
  <tr>
    <td>dockerRepositoryName</td>
    <td></td>
    <td></td>
    <td>The name or URL of the docker repository. Must be in double quotes</td>
  </tr>
  <tr>
    <td>dockerPushCommand</td>
    <td>"docker push"</td>
    <td></td>
    <td>The docker push command to use. Must be in double quotes</td>
  </tr>
  <tr>
    <td>kubernetesNamespace</td>
    <td>default</td>
    <td></td>
    <td>Applicable only when deploymentType is kubernetes</td>
  </tr>
  <tr>
    <td>kubernetesServiceType</td>
    <td>LoadBalancer</td>
    <td>LoadBalancer, NodePort, Ingress</td>
    <td>Applicable only when deploymentType is kubernetes</td>
  </tr>
  <tr>
    <td>ingressDomain</td>
    <td></td>
    <td></td>
    <td>The domain for Ingress when kubernetesServiceType is `Ingress`. Must be in double quotes. Applicable only when deploymentType is kubernetes</td>
  </tr>
  <tr>
    <td>istio</td>
    <td>no</td>
    <td>no, manualInjection, autoInjection</td>
    <td>Applicable only when deploymentType is kubernetes</td>
  </tr>
  <tr>
    <td>openshiftNamespace</td>
    <td>default</td>
    <td></td>
    <td>Applicable only when deploymentType is openshift</td>
  </tr>
  <tr>
    <td>storageType</td>
    <td>ephemeral</td>
    <td>ephemeral, persistent</td>
    <td>Applicable only when deploymentType is openshift</td>
  </tr>
</table>

## <a name="types_and_constraints"></a>Available field types and constraints

Here are the types supported in the JDL:

Common databases:
  - PostgreSQL
  - MySQL
  - MariaDB
  - Oracle
  - MsSQL
  - MongoDB
  - Couchbase

<table class="table table-striped table-responsive">
  <tr>
    <th>Common databases</th>
    <th>Cassandra</th>
    <th>Validations</th>
  </tr>
  <tr>
    <td>String</td>
    <td>String</td>
    <td><dfn>required, minlength, maxlength, pattern, unique</dfn></td>
  </tr>
  <tr>
    <td>Integer</td>
    <td>Integer</td>
    <td><dfn>required, min, max, unique</dfn></td>
  </tr>
  <tr>
    <td>Long</td>
    <td>Long</td>
    <td><dfn>required, min, max, unique</dfn></td>
  </tr>
  <tr>
    <td>BigDecimal</td>
    <td>BigDecimal</td>
    <td><dfn>required, min, max, unique</dfn></td>
  </tr>
  <tr>
    <td>Float</td>
    <td>Float</td>
    <td><dfn>required, min, max, unique</dfn></td>
  </tr>
  <tr>
    <td>Double</td>
    <td>Double</td>
    <td><dfn>required, min, max, unique</dfn></td>
  </tr>
  <tr>
    <td>Enum</td>
    <td></td>
    <td><dfn>required, unique</dfn></td>
  </tr>
  <tr>
    <td>Boolean</td>
    <td>Boolean</td>
    <td>required, unique</td>
  </tr>
  <tr>
    <td>LocalDate</td>
    <td></td>
    <td><dfn>required, unique</dfn></td>
  </tr>
  <tr>
    <td></td>
    <td>Date</td>
    <td><dfn>required, unique</dfn></td>
  </tr>
  <tr>
    <td>ZonedDateTime</td>
    <td></td>
    <td><dfn>required, unique</dfn></td>
  </tr>
  <tr>
    <td>Duration</td>
    <td></td>
    <td><dfn>required, unique</dfn></td>
  </tr>
  <tr>
    <td>UUID</td>
    <td>UUID</td>
    <td><dfn>required, unique</dfn></td>
  </tr>
  <tr>
    <td>Blob</td>
    <td></td>
    <td><dfn>required, minbytes, maxbytes, unique</dfn></td>
  </tr>
  <tr>
    <td>AnyBlob</td>
    <td></td>
    <td><dfn>required, minbytes, maxbytes, unique</dfn></td>
  </tr>
  <tr>
    <td>ImageBlob</td>
    <td></td>
    <td><dfn>required, minbytes, maxbytes, unique</dfn></td>
  </tr>
  <tr>
    <td>TextBlob</td>
    <td></td>
    <td><dfn>required, unique</dfn></td>
  </tr>
  <tr>
    <td>Instant</td>
    <td>Instant</td>
    <td><dfn>required, unique</dfn></td>
  </tr>
</table>

---

## <a name="entity_options"></a> Available entity options

Unary options can be used like this: 
  - `<OPTION> <ENTITIES | * | all> except? <ENTITIES>`
  - `@<OPTION> entity <ENTITY>`

Binary options can be used like this: 
  - `<OPTION> <ENTITIES | * | all> with <VALUE> except? <ENTITIES>`
  - `@<OPTION>(<VALUE>) entity <ENTITY>`

Here are the entity options supported in the JDL:

<table class="table table-striped table-responsive">
  <tr>
    <th>JDL option name</th>
    <th>Option type</th>
    <th>Default value</th>
    <th>Possible values</th>
    <th>Comment</th>
  </tr>
  <tr>
    <td>skipClient</td>
    <td>unary</td>
    <td>false</td>
    <td></td>
    <td></td>
  </tr>
  <tr>
    <td>skipServer</td>
    <td>unary</td>
    <td>false</td>
    <td></td>
    <td></td>
  </tr>
  <tr>
    <td>noFluentMethod</td>
    <td>unary</td>
    <td>false</td>
    <td></td>
    <td></td>
  </tr>
  <tr>
    <td>filter</td>
    <td>unary</td>
    <td>false</td>
    <td></td>
    <td></td>
  </tr>
  <tr>
    <td>readOnly</td>
    <td>unary</td>
    <td>false</td>
    <td></td>
    <td></td>
  </tr>
  <tr>
    <td>dto</td>
    <td>binary</td>
    <td>no</td>
    <td>mapstruct, no</td>
    <td></td>
  </tr>
  <tr>
    <td>service</td>
    <td>binary</td>
    <td>no</td>
    <td>serviceClass, serviceImpl, no</td>
    <td></td>
  </tr>
  <tr>
    <td>paginate</td>
    <td>binary</td>
    <td>no</td>
    <td>pagination, infinite-scroll, pager, no</td>
    <td>pager is only available in AngularJS</td>
  </tr>
  <tr>
    <td>search</td>
    <td>binary</td>
    <td>no</td>
    <td>elasticsearch, no</td>
    <td></td>
  </tr>
  <tr>
    <td>microservice</td>
    <td>binary</td>
    <td></td>
    <td>custom value</td>
    <td></td>
  </tr>
  <tr>
    <td>angularSuffix</td>
    <td>binary</td>
    <td></td>
    <td>custom value</td>
    <td></td>
  </tr>
  <tr>
    <td>clientRootFolder</td>
    <td>binary</td>
    <td></td>
    <td>custom value</td>
    <td></td>
  </tr>
</table>

---

## <a name="troubleshooting"></a>Troubleshooting

### The JDL import only finds one entity when matching MS baseName

This is a known issue regarding the parsing system and fixing it is tricky.
The obvious workaround is to use different names for the microservice and the entities inside.

See [JHipster Core issue #308](https://github.com/jhipster/jhipster-core/issues/308) for more information.

---

## <a name="issues"></a>Issues and bugs

JDL is [available on GitHub](https://github.com/jhipster/jhipster-core), and follows the same
[contributing guidelines as JHipster]( https://github.com/jhipster/generator-jhipster/blob/master/CONTRIBUTING.md).

Please use our project for submitting issues and Pull Requests concerning the library itself.

- [JDL issue tracker](https://github.com/jhipster/jhipster-core/issues)
- [JDL Pull Requests](https://github.com/jhipster/jhipster-core/pulls)

When submitting anything, you must be as precise as possible:  
  - **One posted issue must only have one problem** (or one demand/question);  
  - Pull requests are welcome, but the commits must be 'atomic' to really be understandable.  <|MERGE_RESOLUTION|>--- conflicted
+++ resolved
@@ -903,11 +903,7 @@
   <tr>
     <td>cacheProvider</td>
     <td>ehcache or hazelcast</td>
-<<<<<<< HEAD
-    <td>caffeine, ehcache, hazelcast, infinispan, no</td>
-=======
-    <td>ehcache, hazelcast, infinispan, memcached, redis, no</td>
->>>>>>> c8d712ba
+    <td>caffeine, ehcache, hazelcast, infinispan, memcached, redis, no</td>
     <td>ehcache for monoliths and gateways, hazelcast otherwise</td>
   </tr>
   <tr>
