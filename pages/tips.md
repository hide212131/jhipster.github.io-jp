---
layout: default
title: Tips'n tricks
permalink: /tips/
redirect_from:
  - /tips.html
sitemap:
    priority: 0.7
<<<<<<< HEAD
    lastmod: 2018-03-18T18:20:00-00:00
=======
    lastmod: 2018-03-19T08:40:00-00:00
>>>>>>> 1e7a95e8
---

# <i class="fa fa-cogs"></i> Tips'n tricks

This section contains __user-submitted tips'n tricks__ on using JHipster.

_If you want to contribute, don't hesitate to send us a Pull Request with your tips on our [GitHub repository](https://github.com/jhipster/jhipster.github.io)._

1. [Create a static Swagger API documentation]({{ site.url }}/tips/008_tips_static_swagger_docs.html)
1. [Using Bootswatch themes]({{ site.url }}/tips/009_tips_using_bootswatch_themes.html)
1. [Configuring HTML 5 Mode]({{ site.url }}/tips/010_tip_configuring_html_5_mode.html)
1. [Configuring Email with - Gmail and more]({{ site.url }}/tips/011_tip_configuring_email_in_jhipster.html)
1. [Speed up the generator-jhipster]({{ site.url }}/tips/013_tip_speed_up_generator.html)
1. [Local SMTP Server]({{ site.url }}/tips/015_tip_local_smtp_server.html)
1. [LDAP Authentication]({{ site.url }}/tips/016_tip_ldap_authentication.html)
1. [REPL with the remote shell]({{ site.url }}/tips/017_tip_repl_with_the_remote_shell.html) (deprecated)
1. [Kubernetes and Google Cloud SQL]({{ site.url }}/tips/018_tip_kubernetes_and_google_cloud_sql.html)
1. [Boost performance of pagination with infinite scrolling using Slice]({{ site.url }}/tips/019_tip_infinite_scroll_with_slice.html)
1. [Using Docker containers as localhost on Mac/Windows]({{ site.url }}/tips/020_tip_using_docker_containers_as_localhost_on_mac_and_windows.html)
1. [Registering a user with additional information]({{ site.url }}/tips/022_tip_registering_user_with_additional_information.html)
1. [Use QueryDSL]({{ site.url }}/tips/003_tip_add_querydsl_support.html)
1. [Protecting Kibana with Apache (Basic Authentication)]({{ site.url }}/tips/023_tip_protecting_kibana_with_apache_basic_authent.html)
1. [Enabling Social Login with OAuth2]({{ site.url }}/tips/024_tip_enabling_social_login_with_oauth2.html)<|MERGE_RESOLUTION|>--- conflicted
+++ resolved
@@ -6,11 +6,7 @@
   - /tips.html
 sitemap:
     priority: 0.7
-<<<<<<< HEAD
-    lastmod: 2018-03-18T18:20:00-00:00
-=======
     lastmod: 2018-03-19T08:40:00-00:00
->>>>>>> 1e7a95e8
 ---
 
 # <i class="fa fa-cogs"></i> Tips'n tricks
