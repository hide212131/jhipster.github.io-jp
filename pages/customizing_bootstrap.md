---
layout: default
title: Customizing Bootstrap
permalink: /customizing-bootstrap/
redirect_from:
  - /customizing_bootstrap.html
sitemap:
    priority: 0.7
    lastmod: 2015-01-30T18:40:00-00:00
---

# <i class="fa fa-css3"></i> Customizing Bootstrap

_Pro tip: don't forget to run `gulp` to get immediate feedback of your changes!_

## Basic customisation

The simplest way to customize how your JHipster application looks like is by
overriding CSS styles in `src/main/webapp/content/css/main.css` if you don't use
Sass or in `src/main/webapp/scss/main.scss` if you do.

With Sass you can go further by combining Bootstrap-sass mixins to create your own classes.

If you have selected Sass when generating your application, JHipster has already imported bootstrap-sass main file into your `src/main/scss/vendor.scss` and has installed them in `src/main/webapp/bower_components/bootstrap-sass/assets/stylesheets`.

<<<<<<< HEAD
If you add any library using `bower install` then running `gulp inject` task will add reference of any sass files present to `src/main/scss/vendor.scss` and the `gulp sass` task will compile this to CSS and will copy any fonts included in the libs `fonts` folder into the `src/main/webapp/content/fonts` folder. If you had `gulp` or `gulp serve` running then this is done automatically for you.
=======
If you add any library using `bower install` then running `gulp inject:dep` task will add reference of any sass files present to `src/main/scss/vendor.scss` and the `gulp sass` task will compile this to CSS and will copy any fonts included in the libs `fonts` folder into the `src/main/webapp/content/fonts` folder. If you had `gulp` or `gulp serve` running then this is done automatically for you.
>>>>>>> 84af9cab

vendor.scss

    /* Sass bower components will be injected here */
    /* bower:scss */
    @import "../bower_components/bootstrap-sass/assets/stylesheets/_bootstrap.scss";
    /* endinject */

<<<<<<< HEAD
This import statement has been inserted by the inject task because it is enclosed by bower comments, it
=======
This import statement has been inserted by the inject task because it is enclosed by bower inject comments, it
>>>>>>> 84af9cab
imports `src/main/webapp/bower_components/bootstrap-sass/assets/stylesheets/bootstrap/_bootstrap.scss`.

## Advanced customisation

<<<<<<< HEAD
If you want to go further into Bootstrap customization by excluding some components, adding new ones or replacing standard ones with yours, you must exclude the standard Bootstrap SASS files from the
inject task in `gulpfile.js` so that your custom one is picked up instead:

gulpfile.js

	gulp.task('inject:app', function () {
=======
If you want to go further into Bootstrap customisation by excluding some components, adding new ones or replacing standard ones with yours, you must exclude the standard Bootstrap SASS files from the
`inject` task in `gulpfile.js` so that your custom one is picked up instead:

gulpfile.js

	gulp.task('inject:vendor', function () {
>>>>>>> 84af9cab
	    ...
        return es.merge(stream, gulp.src(config.sassVendor)
            ...
<<<<<<< HEAD
            .pipe(inject({
                ignorePath: /\.\.\/webapp\/bower_components\//, // remove ../webapp/bower_components/ from paths of injected sass files
                exclude: [/bootstrap-sass\/assets\/stylesheets/],
=======
            .pipe(inject(gulp.src(bowerFiles({filter:['**/*.{scss,sass}', '!/bootstrap-sass/assets/stylesheets/']}), {read: false}), {
                ...
>>>>>>> 84af9cab
            }))
            ...
        ...
    });


Copy `src/main/webapp/bower_components/bootstrap-sass/assets/stylesheets/_bootstrap.scss` to `src/main/webapp/scss/_custom-bootstrap.scss`

Edit your `_custom-bootstrap.scss` file to add "../bower_components/bootstrap-sass/assets/stylesheets/" to all import statements so that they point to the `bower_components/bootstrap-sass` directory.

	// Core variables and mixins
	@import "../bower_components/bootstrap-sass/assets/stylesheets/bootstrap/variables";
	@import "../bower_components/bootstrap-sass/assets/stylesheets/bootstrap/mixins";

Import `_custom-bootstrap.scss` into your `main.scss` file:

	@import "custom-bootstrap";

	...


Pay attention to the fact that the `@import` statements do not specify the leading underscore nor the `.scss` filename extension, this is what SASS calls partials.

Test that your project still builds your stylesheets by running `gulp sass`.

It's very likely that you will want to replace some values in the bootstrap variables, just copy `src/main/webapp/bower_components/bootstrap-sass/assets/stylesheets/bootstrap/_variables.scss` to `src/main/webapp/scss/_custom-variables.scss` and change the variables values you want and change related import statement in `_custom-bootstrap.scss`:

	// Core variables and mixins
	@import "custom-variables";
	@import "../bower_components/bootstrap-sass/assets/stylesheets/bootstrap/mixins";

You can follow same procedure and naming convention ('_custom-*.css`) for any other partial you want to customise, this will make easier to integrate bootstrap-sass updates.

You can also comment out some `@import` lines in  `_custom-boostrap.scss` to exclude some components you don't need, it's safer to comment out rather than deleting also to make easier to integrate bootstrap-sass updates.

Each time you make a change, test it with `gulp sass` or `gulp` to get immediate feedback.<|MERGE_RESOLUTION|>--- conflicted
+++ resolved
@@ -23,11 +23,7 @@
 
 If you have selected Sass when generating your application, JHipster has already imported bootstrap-sass main file into your `src/main/scss/vendor.scss` and has installed them in `src/main/webapp/bower_components/bootstrap-sass/assets/stylesheets`.
 
-<<<<<<< HEAD
-If you add any library using `bower install` then running `gulp inject` task will add reference of any sass files present to `src/main/scss/vendor.scss` and the `gulp sass` task will compile this to CSS and will copy any fonts included in the libs `fonts` folder into the `src/main/webapp/content/fonts` folder. If you had `gulp` or `gulp serve` running then this is done automatically for you.
-=======
 If you add any library using `bower install` then running `gulp inject:dep` task will add reference of any sass files present to `src/main/scss/vendor.scss` and the `gulp sass` task will compile this to CSS and will copy any fonts included in the libs `fonts` folder into the `src/main/webapp/content/fonts` folder. If you had `gulp` or `gulp serve` running then this is done automatically for you.
->>>>>>> 84af9cab
 
 vendor.scss
 
@@ -36,41 +32,22 @@
     @import "../bower_components/bootstrap-sass/assets/stylesheets/_bootstrap.scss";
     /* endinject */
 
-<<<<<<< HEAD
-This import statement has been inserted by the inject task because it is enclosed by bower comments, it
-=======
 This import statement has been inserted by the inject task because it is enclosed by bower inject comments, it
->>>>>>> 84af9cab
 imports `src/main/webapp/bower_components/bootstrap-sass/assets/stylesheets/bootstrap/_bootstrap.scss`.
 
 ## Advanced customisation
 
-<<<<<<< HEAD
-If you want to go further into Bootstrap customization by excluding some components, adding new ones or replacing standard ones with yours, you must exclude the standard Bootstrap SASS files from the
-inject task in `gulpfile.js` so that your custom one is picked up instead:
-
-gulpfile.js
-
-	gulp.task('inject:app', function () {
-=======
 If you want to go further into Bootstrap customisation by excluding some components, adding new ones or replacing standard ones with yours, you must exclude the standard Bootstrap SASS files from the
 `inject` task in `gulpfile.js` so that your custom one is picked up instead:
 
 gulpfile.js
 
 	gulp.task('inject:vendor', function () {
->>>>>>> 84af9cab
 	    ...
         return es.merge(stream, gulp.src(config.sassVendor)
             ...
-<<<<<<< HEAD
-            .pipe(inject({
-                ignorePath: /\.\.\/webapp\/bower_components\//, // remove ../webapp/bower_components/ from paths of injected sass files
-                exclude: [/bootstrap-sass\/assets\/stylesheets/],
-=======
             .pipe(inject(gulp.src(bowerFiles({filter:['**/*.{scss,sass}', '!/bootstrap-sass/assets/stylesheets/']}), {read: false}), {
                 ...
->>>>>>> 84af9cab
             }))
             ...
         ...
