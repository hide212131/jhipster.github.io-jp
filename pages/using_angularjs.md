--- conflicted
+++ resolved
@@ -17,21 +17,14 @@
 
 This style guide is endorsed by the AngularJS team, and gives the guarantee to have a clear upgrade path to AngularJS 2.
 
-<<<<<<< HEAD
-=======
 For AngularJS routes we follow a dash cased naming convention so that the URLs are clean and consistent.
 When you generate an entity the route names, route URLs and REST API endpoint URLs are generated according to this convention, also entity names are automatically pluralized where required.
 
->>>>>>> 3d9e5644
 Here is the main project structure:
 
     webapp
     ├── app                               - Your application
-<<<<<<< HEAD
-    │   ├── account                       - User management UI
-=======
     │   ├── account                       - User account management UI
->>>>>>> 3d9e5644
     │   ├── admin                         - Administration UI
     │   ├── blocks                        - Common building blocks like configuration and interceptors
     │   ├── components                    - Common components like alerting and form validation
@@ -46,13 +39,9 @@
     ├── content                           - Static content
     │   ├── images                        - Images
     │   ├── styles                        - CSS stylesheets
-<<<<<<< HEAD
-    ├── i18n                              - Translation files
-=======
     │   ├── fonts                         - Font files will be copied here
     ├── i18n                              - Translation files
     ├── scss                              - Sass style sheet files will be here if you choose the option
->>>>>>> 3d9e5644
     ├── swagger-ui                        - Swagger UI front-end
     ├── 404.html                          - 404 page
     ├── favicon.ico                       - Fav icon
@@ -81,10 +70,7 @@
     │   ├── fr                                         - French translations
     │   │   ├── foo.json                               - French translation of Foo name, fields, ...
 
-<<<<<<< HEAD
-=======
 Please note that the default language translations would be based on what you have choosen during app generation. 'en' and 'fr' are shown here only for demonstration.
->>>>>>> 3d9e5644
 
 ## Authorizations
 
@@ -177,11 +163,7 @@
             AlertService.get(); // get all open alerts
 
         }
-<<<<<<< HEAD
-    })();
-=======
     })();
 
 
-If you would like the notifications to look like toasts you can enable that by setting `AlertServiceProvider.showAsToast(true)` in `src/main/webapp/app/blocks/config/alert.config.js`. By default this will be set to false `AlertServiceProvider.showAsToast(false)`.
->>>>>>> 3d9e5644
+If you would like the notifications to look like toasts you can enable that by setting `AlertServiceProvider.showAsToast(true)` in `src/main/webapp/app/blocks/config/alert.config.js`. By default this will be set to false `AlertServiceProvider.showAsToast(false)`.