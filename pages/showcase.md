--- conflicted
+++ resolved
@@ -73,9 +73,6 @@
             </div>
         </div>
     </div>
-<<<<<<< HEAD
-</div>
-<div class="row">
     <div class="col-xs-12 col-sm-6 col-md-4">
         <div class="thumbnail no-margin-bottom">
             <div class="video-container">
@@ -83,8 +80,12 @@
             </div>
             <div class="caption">
                 <h3 id="thumbnail-label"><a href="https://github.com/jotabono/rockallum" target="_blank">The Rock Bible</a></h3>
-				<p><b>Created by:</b> <a href="http://www.javierbono.com" target="_blank">Javier Bono</a>
-=======
+				        <p><b>Created by:</b> <a href="http://www.javierbono.com" target="_blank">Javier Bono</a>
+            </div>
+        </div>
+    </div>
+</div>
+<div class="row">
     <div class="col-xs-12 col-sm-6 col-md-4">
         <div class="thumbnail no-margin-bottom">
             <div class="video-container">
@@ -92,11 +93,10 @@
             </div>
             <div class="caption">
                 <h3 id="thumbnail-label"><a href="https://github.com/arnaugarcia/assessoriatorrelles" target="_blank">Real State Camp</a></h3>
-				<p><b>Created by:</b> <a href="http://arnaugarcia.com" target="_blank">Arnau García Gallego</a> and <a href="https://alfdocimo.github.io/" target="_blank">Alfredo Narvaez Docimo</a>
->>>>>>> abba3702
-				<br/>
-				<b>Project Director:</b> <a href="http://www.linkedin.com/in/alfredorueda" target="_blank">Alfredo Rueda Unsain</a></p>
+				        <p><b>Created by:</b> <a href="http://arnaugarcia.com" target="_blank">Arnau García Gallego</a> and <a href="https://alfdocimo.github.io/" target="_blank">Alfredo Narvaez Docimo</a>
+				        <br/>
+				        <b>Project Director:</b> <a href="http://www.linkedin.com/in/alfredorueda" target="_blank">Alfredo Rueda Unsain</a></p>
             </div>
         </div>
     </div>
-</div>+</div>
