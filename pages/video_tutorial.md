---
layout: default
title: Video tutorial
permalink: /video-tutorial/
redirect_from:
  - /video_tutorial.html
sitemap:
    priority: 0.8
    lastmod: 2014-10-18T00:00:00-00:00
---

# <i class="fa fa-film"></i> Video tutorial

<div class="row">
    <div class="col-md-6 col-sm-12">
        <div class="thumbnail no-margin-bottom">
            <div class="video-container">
                <iframe width="420" height="315" src="https://www.youtube.com/embed/XRREt1KB4Y8" frameborder="0" allowfullscreen></iframe>
            </div>
            <div class="caption">
                <h3 id="thumbnail-label">JHipster Blog Demo<a class="anchorjs-link" href="#thumbnail-label"><span class="anchorjs-icon"></span></a></h3>
                <p>This 12-minutes tutorial shows how to create a JHipster 4 application, work with
                the provided tools (Maven, Webpack), use the JDL Studio to
                create several entities with their relationships, and deploy the end result to the cloud in production.</p>
                <p>Presented by Matt Raible (<a href="https://twitter.com/mraible"><i>@mraible</i></a>)</p>
                <p>Published on 18 Feb 2017</p>
            </div>
        </div>
    </div>
</div>

## <i class="fa fa-film"></i> Other JHipster videos
<div class="row">
    <div class="col-xs-12 col-sm-6 col-md-4">
        <div class="thumbnail no-margin-bottom">
            <div class="video-container">
<<<<<<< HEAD
                <<iframe width="560" height="315" src="https://www.youtube.com/embed/F0LshPnnGY4" frameborder="0" allowfullscreen></iframe>
            </div>
            <div class="caption">
                <h3 id="thumbnail-label">1 hour of JHipster at Voxxeddays Singapore 2017<a class="anchorjs-link" href="#thumbnail-label"><span class="anchorjs-icon"></span></a></h3>
                <p>1 hour of JHipster live presentation and demo by <a href="https://twitter.com/sendilkumarn"><i>@sendilkumarn</i></a> at Voxxeddays Singapore 2017.</p>
                <p>Slides are available on <a href="https://www.slideshare.net/SendilKumarNellaiyap/ng4-webpack-and-yarn-in-jhipster" target="_blank">SlideShare</a>.</p>
                <p>Published on 2 June 2017</p>
=======
                <iframe width="560" height="315" src="https://www.youtube.com/embed/YmEKClTBkUI" frameborder="0" allowfullscreen></iframe>
            </div>
            <div class="caption">
                <h3 id="thumbnail-label">Building Spring boot + Angular4 apps in minutes with JHipster at Spring IO<a class="anchorjs-link" href="#thumbnail-label"><span class="anchorjs-icon"></span></a></h3>
                <p>JHipster Spring boot + Angular4 live presentation and demo by our co-lead <a href="https://twitter.com/deepu105"><i>@deepu105</i></a> at Spring IO Barcelona 2017.</p>
                <p>Slides are available <a href="https://deepu.js.org/jh-slides-springio-2017/#/intro" target="_blank">here</a>.</p>
                <p>Published on 7 July 2017</p>
>>>>>>> 822ac509
            </div>
        </div>
    </div>
    <div class="col-xs-12 col-sm-6 col-md-4">
        <div class="thumbnail no-margin-bottom">
            <div class="video-container">
                <iframe width="560" height="315" src="https://www.youtube.com/embed/wJruVpv0WH4" frameborder="0" allowfullscreen></iframe>
            </div>
            <div class="caption">
                <h3 id="thumbnail-label">(in French) 3 hours of JHipster at Devoxx France 2017<a class="anchorjs-link" href="#thumbnail-label"><span class="anchorjs-icon"></span></a></h3>
                <p>3 hours of JHipster live presentation and demo by our creator <a href="https://twitter.com/juliendubois"><i>@juliendubois</i></a> at Devoxx France 2017.</p>
                <p>Slides are available on <a href="https://fr.slideshare.net/julien.dubois/tre-productif-avec-jhipster-devoxx-france-2017" target="_blank">SlideShare</a>.</p>
                <p>Published on 24 April 2017</p>
            </div>
        </div>
    </div>
    <div class="col-xs-12 col-sm-6 col-md-4">
        <div class="thumbnail no-margin-bottom">
            <div class="video-container">
                <iframe width="560" height="315" src="https://www.youtube.com/embed/dzdjP3CPOCs" frameborder="0" allowfullscreen></iframe>
            </div>
            <div class="caption">
                <h3 id="thumbnail-label">3 hours of JHipster at Devoxx 2016<a class="anchorjs-link" href="#thumbnail-label"><span class="anchorjs-icon"></span></a></h3>
                <p>3 hours of JHipster live presentation and demo by our leads <a href="https://twitter.com/juliendubois"><i>@juliendubois</i></a> and <a href="https://twitter.com/deepu105"><i>@deepu105</i></a> at Devoxx Belgium 2016.</p>
                <p>Slides are available on <a href="http://www.slideshare.net/julien.dubois/devoxx-being-productive-with-jhipster" target="_blank">SlideShare</a> and code developed live is on <a href="https://github.com/jhipster/devoxx-2016" target="_blank">GitHub</a></p>
                <p>Published on 8 November 2016</p>
            </div>
        </div>
    </div>
</div>
<div class="row">
    <div class="col-xs-12 col-sm-6 col-md-4">
        <div class="thumbnail no-margin-bottom">
            <div class="video-container">
                <iframe width="560" height="315" src="https://www.youtube.com/embed/dOO-8cAKDu8" frameborder="0" allowfullscreen></iframe>
            </div>
            <div class="caption">
                <h3 id="thumbnail-label">What's new in JHipster in 2016?<a class="anchorjs-link" href="#thumbnail-label"><span class="anchorjs-icon"></span></a></h3>
                <p>New features of JHipster in 2016, with a focus on microservice architecture.</p>
                <p>Presented by Julien Dubois (<a href="https://twitter.com/juliendubois"><i>@juliendubois</i></a>)</p>
                <p>Published on 16 June 2016</p>
            </div>
        </div>
    </div>
    <div class="col-xs-12 col-sm-6 col-md-4">
        <div class="thumbnail no-margin-bottom">
            <div class="video-container">
                <iframe width="560" height="315" src="https://www.youtube.com/embed/m0eZcfLHQyg" frameborder="0" allowfullscreen></iframe>
            </div>
            <div class="caption">
                <h3 id="thumbnail-label">Creating a microservices application and a gateway<a class="anchorjs-link" href="#thumbnail-label"><span class="anchorjs-icon"></span></a></h3>
                <p>7-minute demo showing how to quickly create a microservices application and a gateway, using the entity sub-generator in both projects and running the JHipster Registry locally. You need to have Youtube comments enabled to see the instructions (there is no voice in this video, so you can watch it from work!).
                </p>
                <p>Presented by Victor Gil (<a href="https://twitter.com/baskeboler"><i>@baskeboler</i></a>)</p>
                <p>Published on 21 May 2016</p>
            </div>
        </div>
    </div>
    <div class="col-xs-12 col-sm-6 col-md-4">
        <div class="thumbnail no-margin-bottom">
            <div class="video-container">
                <iframe width="560" height="315" src="https://www.youtube.com/embed/kkHN2G_nXV0" frameborder="0" allowfullscreen></iframe>
            </div>
            <div class="caption">
                <h3 id="thumbnail-label">Get hip with JHipster 3.0<a class="anchorjs-link" href="#thumbnail-label"><span class="anchorjs-icon"></span></a></h3>
                <p>This is the video of a JHipster 3.0 presentation for Devoxx, France.</p>
                <p>Presented by Matt Raible (<a href="https://twitter.com/mraible"><i>@mraible</i></a>)</p>
                <p>Published on 9 May 2016</p>
            </div>
        </div>
    </div>
</div>
<div class="row">
    <div class="col-xs-12 col-sm-6 col-md-4">
        <div class="thumbnail no-margin-bottom">
            <div class="video-container">
                <iframe width="560" height="315" src="https://www.youtube.com/embed/nnkxLSJcFLQ" frameborder="0" allowfullscreen></iframe>
            </div>
            <div class="caption">
                <h3 id="thumbnail-label">(in French) What's new for JHipster in 2016?<a class="anchorjs-link" href="#thumbnail-label"><span class="anchorjs-icon"></span></a></h3>
                <p>New features of JHipster in 2016, with a focus on microservice architecture.</p>
                <p>Presented by Julien Dubois (<a href="https://twitter.com/juliendubois"><i>@juliendubois</i></a>)</p>
                <p>Published on 9 May 2016</p>
            </div>
        </div>
    </div>
    <div class="col-xs-12 col-sm-6 col-md-4">
        <div class="thumbnail no-margin-bottom">
            <div class="video-container">
                <iframe width="560" height="315" src="https://www.youtube.com/embed/nKRpVkba4Ck" frameborder="0" allowfullscreen></iframe>
            </div>
            <div class="caption">
                <h3 id="thumbnail-label">JHipster 3.0<a class="anchorjs-link" href="#thumbnail-label"><span class="anchorjs-icon"></span></a></h3>
                <p>This is the video of a JHipster 3.0 presentation for Spring user group, Singapore.</p>
                <p>Presented by Deepu KS (<a href="https://twitter.com/deepu105"><i>@deepu105</i></a>)</p>
                <p>Published on 16 Mar 2016</p>
            </div>
        </div>
    </div>
    <div class="col-xs-12 col-sm-6 col-md-4">
        <div class="thumbnail no-margin-bottom">
            <div class="video-container">
                <iframe width="560" height="315" src="https://www.youtube.com/embed/5CWu4NoMsSk" frameborder="0" allowfullscreen></iframe>
            </div>
            <div class="caption">
                <h3 id="thumbnail-label">JHipster, the best way to breed a new webapp<a class="anchorjs-link" href="#thumbnail-label"><span class="anchorjs-icon"></span></a></h3>
                <p>A JHipster presentation at Jfokus.</p>
                <p>Presented by Peter Lindh (<a href="https://twitter.com/peterlindh"><i>@peterlindh</i></a>) and Rikard Thulin (<a href="https://twitter.com/rikard_thulin"><i>@rikard_thulin</i></a>)</p>
                <p>Published on 23 Feb 2016</p>
            </div>
        </div>
    </div>
</div>
<div class="row">
    <div class="col-xs-12 col-sm-6 col-md-4">
        <div class="thumbnail no-margin-bottom">
            <div class="video-container">
                <iframe width="560" height="315" src="https://www.youtube.com/embed/ZGF4gEM4FuA" frameborder="0" allowfullscreen></iframe>
            </div>
            <div class="caption">
                <h3 id="thumbnail-label">JHipster Blog Demo<a class="anchorjs-link" href="#thumbnail-label"><span class="anchorjs-icon"></span></a></h3>
                <p>This 20-minutes tutorial shows how to create a JHipster application, work with
                the provided tools (Maven, Gulp), use the entity sub-generator to
                create several entities with their relationships, and deploy the end result to the cloud in production.</p>
                <p>Presented by Matt Raible (<a href="https://twitter.com/mraible"><i>@mraible</i></a>)</p>
                <p>Published on 7 Feb 2016</p>
            </div>
        </div>
    </div>
    <div class="col-xs-12 col-sm-6 col-md-4">
        <div class="thumbnail no-margin-bottom">
            <div class="video-container">
                <iframe width="560" height="315" src="https://www.youtube.com/embed/baVOGuFIe9M" frameborder="0" allowfullscreen></iframe>
            </div>
            <div class="caption">
                <h3 id="thumbnail-label">Get hip with JHipster 2.0<a class="anchorjs-link" href="#thumbnail-label"><span class="anchorjs-icon"></span></a></h3>
                <p>This is the video of a JHipster 2.0 presentation for Devoxx, Belgium.</p>
                <p>Presented by Matt Raible (<a href="https://twitter.com/mraible"><i>@mraible</i></a>)</p>
                <p>Published on 11 Nov 2015</p>
            </div>
        </div>
    </div>
    <div class="col-xs-12 col-sm-6 col-md-4">
        <div class="thumbnail no-margin-bottom">
            <div class="video-container">
                <iframe width="420" height="315" src="https://www.youtube.com/embed/d1MEM8PdAzQ" frameborder="0" allowfullscreen></iframe>
            </div>
            <div class="caption">
                <h3 id="thumbnail-label">JHipster 20 minutes tutorial<a class="anchorjs-link" href="#thumbnail-label"><span class="anchorjs-icon"></span></a></h3>
                <p>A 20 minute tutorial of JHipster from the founder himself.</p>
                <p>Presented by Julien Dubois (<a href="https://twitter.com/juliendubois"><i>@juliendubois</i></a>)</p>
                <p>Published on 13 Mar 2015</p>
            </div>
        </div>
    </div>
</div><|MERGE_RESOLUTION|>--- conflicted
+++ resolved
@@ -30,27 +30,31 @@
 </div>
 
 ## <i class="fa fa-film"></i> Other JHipster videos
-<div class="row">
-    <div class="col-xs-12 col-sm-6 col-md-4">
-        <div class="thumbnail no-margin-bottom">
-            <div class="video-container">
-<<<<<<< HEAD
-                <<iframe width="560" height="315" src="https://www.youtube.com/embed/F0LshPnnGY4" frameborder="0" allowfullscreen></iframe>
+
+<div class="row">
+    <div class="col-xs-12 col-sm-6 col-md-4">
+        <div class="thumbnail no-margin-bottom">
+            <div class="video-container">
+                <iframe width="560" height="315" src="https://www.youtube.com/embed/F0LshPnnGY4" frameborder="0" allowfullscreen></iframe>
             </div>
             <div class="caption">
                 <h3 id="thumbnail-label">1 hour of JHipster at Voxxeddays Singapore 2017<a class="anchorjs-link" href="#thumbnail-label"><span class="anchorjs-icon"></span></a></h3>
                 <p>1 hour of JHipster live presentation and demo by <a href="https://twitter.com/sendilkumarn"><i>@sendilkumarn</i></a> at Voxxeddays Singapore 2017.</p>
                 <p>Slides are available on <a href="https://www.slideshare.net/SendilKumarNellaiyap/ng4-webpack-and-yarn-in-jhipster" target="_blank">SlideShare</a>.</p>
                 <p>Published on 2 June 2017</p>
-=======
+            </div>
+        </div>
+    </div>
+    <div class="col-xs-12 col-sm-6 col-md-4">
+        <div class="thumbnail no-margin-bottom">
+            <div class="video-container">
                 <iframe width="560" height="315" src="https://www.youtube.com/embed/YmEKClTBkUI" frameborder="0" allowfullscreen></iframe>
             </div>
             <div class="caption">
-                <h3 id="thumbnail-label">Building Spring boot + Angular4 apps in minutes with JHipster at Spring IO<a class="anchorjs-link" href="#thumbnail-label"><span class="anchorjs-icon"></span></a></h3>
+                <h3 id="thumbnail-label">Building Spring boot + Angular4 apps in minutes with JHipster at Spring IO Barcelona 2017<a class="anchorjs-link" href="#thumbnail-label"><span class="anchorjs-icon"></span></a></h3>
                 <p>JHipster Spring boot + Angular4 live presentation and demo by our co-lead <a href="https://twitter.com/deepu105"><i>@deepu105</i></a> at Spring IO Barcelona 2017.</p>
                 <p>Slides are available <a href="https://deepu.js.org/jh-slides-springio-2017/#/intro" target="_blank">here</a>.</p>
                 <p>Published on 7 July 2017</p>
->>>>>>> 822ac509
             </div>
         </div>
     </div>
@@ -67,6 +71,8 @@
             </div>
         </div>
     </div>
+</div>
+<div class="row">
     <div class="col-xs-12 col-sm-6 col-md-4">
         <div class="thumbnail no-margin-bottom">
             <div class="video-container">
@@ -80,8 +86,6 @@
             </div>
         </div>
     </div>
-</div>
-<div class="row">
     <div class="col-xs-12 col-sm-6 col-md-4">
         <div class="thumbnail no-margin-bottom">
             <div class="video-container">
@@ -109,6 +113,8 @@
             </div>
         </div>
     </div>
+</div>
+<div class="row">
     <div class="col-xs-12 col-sm-6 col-md-4">
         <div class="thumbnail no-margin-bottom">
             <div class="video-container">
@@ -122,8 +128,6 @@
             </div>
         </div>
     </div>
-</div>
-<div class="row">
     <div class="col-xs-12 col-sm-6 col-md-4">
         <div class="thumbnail no-margin-bottom">
             <div class="video-container">
@@ -150,6 +154,8 @@
             </div>
         </div>
     </div>
+</div>
+<div class="row">
     <div class="col-xs-12 col-sm-6 col-md-4">
         <div class="thumbnail no-margin-bottom">
             <div class="video-container">
@@ -163,8 +169,6 @@
             </div>
         </div>
     </div>
-</div>
-<div class="row">
     <div class="col-xs-12 col-sm-6 col-md-4">
         <div class="thumbnail no-margin-bottom">
             <div class="video-container">
@@ -193,6 +197,8 @@
             </div>
         </div>
     </div>
+</div>
+<div class="row">
     <div class="col-xs-12 col-sm-6 col-md-4">
         <div class="thumbnail no-margin-bottom">
             <div class="video-container">
