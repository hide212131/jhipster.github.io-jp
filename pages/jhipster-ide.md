---
layout: default
title: JHipster IDE Tools
permalink: /jhipster-ide/
sitemap:
    priority: 0.5
    lastmod: 2018-01-08T17:08:00-00:00
---

# <i class="fa fa-object-group"></i> JHipster IDE

JHipster IDE is an Xtext DSL which provides textual editing support of JHipster Domain Language files for popular IDEs and editors such as Eclipse and Visual Studio Code.

The following features are available:

- Syntax Coloring
- Error Checking
- Auto-Completion
- Formatting
- Hover Information
- Mark Occurences
- Go To Declaration
- Rename Refactoring
- Toggle Comments
- Outline / Structure View
- Quick Fix Proposals
- Find References
- Folding

Furthermore, JHipster IDE generates automatically an UML diagram of the JDL file and provides an integration with the Eclipse terminal shell to call JHipster's Yeoman generator.

Another nice feature is Xdocker which allows to edit, build and run Docker files and images generated by JHipster directly from the IDE.

The newest version 1.3.x is a maintenance release where we have uplifted the underlying frameworks/tools, improved functionalities and fixed bugs. In this release, we were also able to get rid of Graphviz (see https://graphviz.gitlab.io) as we can now generate “dot graphs” directly in Java. Therefore, the installation of this tool is optional and not anymore required. However, Graphviz is the fastest way for generating diagrams and can still be used if this is an important aspect for you.

## Installation Prerequisites
- [See JHipster installation page ](http://www.jhipster.tech/installation/)

## JetBrains IntelliJ

In development but not yet available. We will deliver a first version in the next upcoming release.

## Eclipse installation

JHipster IDE is available in the [Eclipse Marketplace](https://marketplace.eclipse.org/content/jhipster-ide). The easiest way to install it is to drag the following icon <a href="http://marketplace.eclipse.org/marketplace-client-intro?mpc_install=3184658" class="drag" title="Drag to your running Eclipse workspace to install JHipster IDE"><img class="img-responsive" src="https://marketplace.eclipse.org/sites/all/themes/solstice/public/images/marketplace/btn-install.png" alt="Drag to your running Eclipse workspace to install JHipster IDE" /></a> on the start page into your Eclipse or just open the marketplace dialog in Eclipse (Help > Eclipse Marketplace...) and search for <b>JHipster</b>.

![Eclipse installation]({{ site.url }}/images/jhipster_ide_eclipse.gif)

See also <a href="https://www.youtube.com/embed/LERTahPqVjo">this</a> tutorial on Youtube how to install and use the IDE in Eclipse.

<<<<<<< HEAD
## Visual Studio Code installation
=======
## Microsoft Visual Studio Code installation
>>>>>>> 3ee86730

![Visual Studio Code installation]({{ site.url }}/images/jhipster_ide_vscode.gif)<|MERGE_RESOLUTION|>--- conflicted
+++ resolved
@@ -48,10 +48,6 @@
 
 See also <a href="https://www.youtube.com/embed/LERTahPqVjo">this</a> tutorial on Youtube how to install and use the IDE in Eclipse.
 
-<<<<<<< HEAD
-## Visual Studio Code installation
-=======
 ## Microsoft Visual Studio Code installation
->>>>>>> 3ee86730
 
 ![Visual Studio Code installation]({{ site.url }}/images/jhipster_ide_vscode.gif)