---
layout: default
title: Using JHipster in production
permalink: /production/
redirect_from:
  - /production.html
sitemap:
    priority: 0.7
    lastmod: 2014-02-17T00:00:00-00:00
---

<h1><i class="fa fa-play-circle"></i> Using JHipster in production</h1>

<h2>Configuration</h2>
<p>
If you want to use JHipster with the "production" profile, use the pre-configured "prod" Maven profile:
</p>
<p>
<code>
./mvnw -Pprod
</code>
</p>
<p>
Or when using Gradle:
</p>
<p>
<code>
./gradlew -Pprod
</code>
</p>
<p>
<<<<<<< HEAD
This profile will compile, test and package your Java application with all productions settings. It will also trigger a "gulp build", so your static resources are optimized.
=======
This profile will compile, test and package your application with all productions settings.
>>>>>>> 3d9e5644
</p>
<p>
If you want more information on the available profiles, please go the section titled "<a href="{{ site.url }}/profiles/">Development and Production profiles</a>".
</p>

<h2>Generating a WAR file</h2>

<p>To package the application as a "production" WAR, type:
</p>

<p>
    <code>
    ./mvnw -Pprod package
    </code>
</p>

<p>
Or when using Gradle:
</p>
<p>
    <code>
    ./gradlew -Pprod bootRepackage
    </code>
</p>

<p>
This will generate two files (if your application is called "jhipster"):
</p>
<ul>
  <li><code>target/jhipster-0.0.1-SNAPSHOT.war</code></li>
  <li><code>target/jhipster-0.0.1-SNAPSHOT.war.original</code></li>
</ul>

<p>
The first one is an executable WAR file (see next section to run it). It can also be deployed on an application server,
but as it includes the Tomcat runtime libs, you will probably get some warnings, that's why we recommend you use the second,
".original" file if you want to deploy JHipster on an application server.
</p>

<p>
<b>Please note</b> that when building a WAR file with the "prod" profile, the generated archive will not include the "dev" assets!
This means that you will have to explicitly set the "prod" profile when running or deploying the WAR file, as well, because
otherwise you will end up with an odd combination of production front-end with development back-end.
<br/>
There are several ways to trigger a Spring profile, for example you can add <code>-Dspring.profiles.active=prod</code> to your <code>JAVA_OPTS</code> when running your server.</p>

<h2>Executing the WAR file without an application server</h2>
<p>
Instead of deploying on an application server, many people find it easier to just have an exectuable WAR file (which includes Tomcat 8, in fact).
</p>
<p>
The first WAR file generated in the previous step is such a WAR, so you can run it in "production" mode by typing:
</p>
<p>
    <code>
    ./jhipster-0.0.1-SNAPSHOT.war --spring.profiles.active=prod
    </code>
</p>
<p>
<b>Please note</b> that we use of the Spring "prod" profile, as explained in the previous section.
</p>
<<<<<<< HEAD
=======

>>>>>>> 3d9e5644
<h2>Generating an optimized JavaScript application with Gulp</h2>
<p>
This step is automatically triggered when you build your project with the "production" profile. If you want to run it without launching a Maven build, just run:
</p>
<p>
<code>
gulp build
</code>
</p>
<p>
This will process all your static resources (CSS, JavaScript, HTML, JavaScript, images...) in order to generate an optimized client-side application.
</p>
<p>
Those optimized assets will be generated in <code>target/www</code> for Maven or <code>build/www</code> for Gradle, and will be included in your final production WAR.
</p>
<p>
This code will be served when you run the application with the "production" profile.
</p>

<h2>GZipping</h2>
<p>
With the "production" profile, JHipster configures a Servlet filter that applies gzip compression on your resources.
</p>
<p>
By default, this filter will work on most static resources (excluding images, which are already compressed) and on all REST requests.
</p>

<h2>Cache headers</h2>
<p>
With the "production" profile, JHipster configures a Servlet filter that puts specific HTTP cache headers on your static resources (JavaScript, CSS, fonts...) so they are cached by browsers and proxies.
</p>

<h2>Monitoring</h2>
<p>
JHipster comes with full monitoring support from <a href="http://metrics.codahale.com/" target="_blank">Metrics</a>.
</p>
<p>In development, Metrics data will be available through JMX: launch your JConsole and you will be able to access it</p>
<p>
In production, your application will try to send this data to a <a href="http://graphite.wikidot.com/" target="_blank">Graphite</a> server, if you have configured one in your YAML configuration file.
</p>

<h2>Security</h2>
<p>
    JHipster comes with some default users generated for you. In production, you probably want to change their passwords: the easiest way to achieve this is to run the application a first time, and then use the generated "change password" form to modify those passwords.
</p>
<p>
    Here are the provided user accounts:
    <ul>
        <li>"admin" is an admin user, with the "ROLE_USER" and "ROLE_ADMIN" authorizations.</li>
        <li>"system" is used for auditing purposes, when an action is done automatically (the action is done by the system, not by a user). You should not be able to login with this user. It has the "ROLE_USER" and "ROLE_ADMIN" authorizations.</li>
        <li>"user" is a standard user, with the "ROLE_USER" authorization.</li>
        <li>"anonymousUser" is for non-authenticated users, so it doesn't have any authorization. This user can be useful for some Spring Security configurations, but we don't use it by default.</li>
    </ul>
</p><|MERGE_RESOLUTION|>--- conflicted
+++ resolved
@@ -29,11 +29,7 @@
 </code>
 </p>
 <p>
-<<<<<<< HEAD
-This profile will compile, test and package your Java application with all productions settings. It will also trigger a "gulp build", so your static resources are optimized.
-=======
 This profile will compile, test and package your application with all productions settings.
->>>>>>> 3d9e5644
 </p>
 <p>
 If you want more information on the available profiles, please go the section titled "<a href="{{ site.url }}/profiles/">Development and Production profiles</a>".
@@ -95,10 +91,7 @@
 <p>
 <b>Please note</b> that we use of the Spring "prod" profile, as explained in the previous section.
 </p>
-<<<<<<< HEAD
-=======
 
->>>>>>> 3d9e5644
 <h2>Generating an optimized JavaScript application with Gulp</h2>
 <p>
 This step is automatically triggered when you build your project with the "production" profile. If you want to run it without launching a Maven build, just run:
