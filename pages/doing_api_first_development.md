---
layout: default
title: Doing API-First development
permalink: /doing-api-first-development/
redirect_from:
  - /doing-api-first-development.html
sitemap:
    priority: 0.7
    lastmod: 2018-06-11T00:00:00-00:00
---

# <i class="fa fa-search"></i> Doing API-First development

When generating a JHipster application, you can choose the `API first development using OpenAPI-generator` option when prompted for additional technologies.
This option will configure your build tool to use [OpenAPI-generator](https://github.com/OpenAPITools/openapi-generator) to generate API code from an OpenAPI (Swagger) definition file.
Both Swagger v2 and OpenAPI v3 formats are supported.

### Rationale for API-First development

In API first development, instead of generating the documentation from the code, you need to write the specification first and then generate code from it.
This has the following advantages:

- You can design your API for the consumers and not as a consequence of your implementation.
- You can use the specification file to mock your new server endpoints before they are released so you can more decouple frontend and backend development.
- You don't need a live server to use your OpenAPI documentation.

### Using the OpenAPI-generator plugins

The OpenAPI specification file will be located at src/main/resources/swagger/api.yml and is used to generate endpoint interfaces that you can implement. 
Those interfaces have default methods which answer with a `501 Not implemented` HTTP status and an empty body.
Write your specification using a tool such as [swagger-editor](http://editor.swagger.io), put it in `src/main/resources/swagger/api.yml`, then run:
```bash
./mvnw generate-sources
```
Or for gradle:
```bash
./gradlew openApiGenerate
```
Then implement the "Delegate" interfaces generated in `${buildDirectory}/generated-sources/openapi/src/main/java/${package}/web/api/` with `@Service` classes.

Example of code to write yourself for the famous [petstore](http://petstore.swagger.io):
```java
@Service
public class PetApiDelegateImpl implements PetApiDelegate {

    @Override
    public ResponseEntity<List<Pet>> findPetsByStatus(List<String> status) {
        return ResponseEntity.ok(
            status.stream()
                .distinct()
                .map(Pet.StatusEnum::fromValue)
                .map(statusEnum -> new Pet().id(RandomUtils.nextLong()).status(statusEnum))
                .collect(Collectors.toList())
        );
    }
}
```
If you provide the `NativeWebRequest` bean to the delegate interface, then basic example bodies will be returned for the methods that have not been overridden (still with a 501 HTTP status code).
This is useful to mock your endpoints before providing the actual implementation.
```java
@Service
public class PetApiDelegateImpl implements PetApiDelegate {

    private final NativeWebRequest request;

    public PetApiDelegateImpl(NativeWebRequest request) {
        this.request = request;
    }

    @Override
    public Optional<NativeWebRequest> getRequest() {
        return Optional.ofNullable(request);
    }
}
```
Then you can get the examples
```sh
$ curl -X GET --header 'Accept: application/json' 'http://localhost:8080/v2/pet/findByStatus?status=pending'
{  "photoUrls" : [ "photoUrls", "photoUrls" ],  "name" : "doggie",  "id" : 0,  "category" : {    "name" : "name",    "id" : 6  },  "tags" : [ {    "name" : "name",    "id" : 1  }, {    "name" : "name",    "id" : 1  } ],  "status" : "available"}%
$ curl -X GET --header 'Accept: application/xml' 'http://localhost:8080/v2/pet/findByStatus?status=pending'
<Pet>  <id>123456789</id>  <name>doggie</name>  <photoUrls>    <photoUrls>aeiou</photoUrls>  </photoUrls>  <tags>  </tags>  <status>aeiou</status></Pet>%
```

<<<<<<< HEAD
Probably that Your IDE exclude, from sources, the output folder. Be sure to reload the configuration to detect the generated classes.
=======
Your IDE, probably, exclude from sources the output folder. Be sure to reload the configuration to detect the generated classes.
>>>>>>> 153bfb24
It can be done through your IDE UI or through command.

When using Eclipse or VSCode

* With maven
```bash
./mvnw eclipse:clean eclipse:eclipse
```
When using IntelliJ
* With maven
```bash
./mvnw idea:idea
```

### Using the `openapi-client` Sub-Generator

JHipster also provides support for generation of client code using [Spring-Cloud FeignClients](https://projects.spring.io/spring-cloud/spring-cloud.html#spring-cloud-feign) using an OpenAPI/Swagger specification.
The generated FeignClient can be used in both Monolithic and Micro-service applications and supports Swagger v2 and OpenAPI v3 definitions. To invoke this sub-generator run `jhipster openapi-client`.



<|MERGE_RESOLUTION|>--- conflicted
+++ resolved
@@ -81,11 +81,7 @@
 <Pet>  <id>123456789</id>  <name>doggie</name>  <photoUrls>    <photoUrls>aeiou</photoUrls>  </photoUrls>  <tags>  </tags>  <status>aeiou</status></Pet>%
 ```
 
-<<<<<<< HEAD
-Probably that Your IDE exclude, from sources, the output folder. Be sure to reload the configuration to detect the generated classes.
-=======
-Your IDE, probably, exclude from sources the output folder. Be sure to reload the configuration to detect the generated classes.
->>>>>>> 153bfb24
+Probably that your IDE exclude, from sources, the output folder. Be sure to reload the configuration to detect the generated classes.
 It can be done through your IDE UI or through command.
 
 When using Eclipse or VSCode
