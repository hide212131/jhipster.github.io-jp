name: Sync Upstream

on:
  schedule:
    - cron: '0 0 * * 1' # Runs every Monday at 00:00 UTC
  workflow_dispatch: # Allows manual triggering of the workflow

jobs:
  sync:
    permissions:
      actions: write
      checks: write
      contents: write
      deployments: write
      issues: write
      packages: write
      pull-requests: write
      repository-projects: write
      security-events: write
      statuses: write
    runs-on: ubuntu-latest

    steps:
    - name: Checkout repository
      uses: actions/checkout@v2
      with:
        fetch-depth: 0

    - name: Set up Git
      run: |
        git config --global user.name 'GitHub Actions Bot'
        git config --global user.email 'actions@users.noreply.github.com'

    - name: Add upstream remote
      run: git remote add upstream https://github.com/jhipster/jhipster.github.io.git || true

    - name: Fetch upstream
      run: git fetch upstream

    - name: Create new branch
      run: |
        SHORT_COMMIT_HASH=$(git rev-parse --short origin/main)
        BRANCH_NAME=sync-$SHORT_COMMIT_HASH
        git checkout -b $BRANCH_NAME origin/main
        echo "branch_name=$BRANCH_NAME" >> $GITHUB_ENV

    - name: Merge upstream/main
      run: git merge upstream/main --allow-unrelated-histories --no-edit || true

    - name: Commit merge conflicts
      run: git commit -a --no-edit || true

    - name: Find conflict files
      id: find-conflict-files
      run: |
        CONFLICT_FILES=$(git diff HEAD^ HEAD --name-only --diff-filter=M | while read file; do if grep -q '<<<<<<< HEAD' "$file"; then echo -n "- [ ] $file\\n"; fi; done)
        echo "checkbox_conflict_files=${CONFLICT_FILES}" >> $GITHUB_ENV

    - name: Push new branch
      run: |
        git push origin HEAD

    - name: Create pull request
      run: |
<<<<<<< HEAD
        gh pr create --title "Merge ${{ env.branch_name }} into main" --base main --head ${{ env.branch_name }} --repo ${{ github.repository }} --body ${{ checkbox_conflict_files }}
=======
        gh pr create --title "Merge ${{ env.branch_name }} into main" --base main --head ${{ env.branch_name }} --repo ${{ github.repository }} --body $'フォーク元が更新されましたのでマージしてください。\n\n以下はコンフリクトがあります。\n\n${{ env.checkbox_conflict_files }}\n\n修正をPushしてコンフリクトを解消してください。'
>>>>>>> b8d667da
      env:
        GITHUB_TOKEN: ${{ secrets.GITHUB_TOKEN }}<|MERGE_RESOLUTION|>--- conflicted
+++ resolved
@@ -62,10 +62,6 @@
 
     - name: Create pull request
       run: |
-<<<<<<< HEAD
-        gh pr create --title "Merge ${{ env.branch_name }} into main" --base main --head ${{ env.branch_name }} --repo ${{ github.repository }} --body ${{ checkbox_conflict_files }}
-=======
         gh pr create --title "Merge ${{ env.branch_name }} into main" --base main --head ${{ env.branch_name }} --repo ${{ github.repository }} --body $'フォーク元が更新されましたのでマージしてください。\n\n以下はコンフリクトがあります。\n\n${{ env.checkbox_conflict_files }}\n\n修正をPushしてコンフリクトを解消してください。'
->>>>>>> b8d667da
       env:
         GITHUB_TOKEN: ${{ secrets.GITHUB_TOKEN }}