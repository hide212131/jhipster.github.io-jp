--- conflicted
+++ resolved
@@ -87,19 +87,15 @@
             				<li {% if '/creating_an_app.html' == page.url %}class="active"{% endif %}><a href="{{ site.url }}/creating_an_app.html"><i class="fa fa-rocket"></i> Creating an application</a></li>
             				<li {% if '/creating_an_entity.html' == page.url %}class="active"{% endif %}><a href="{{ site.url }}/creating_an_entity.html"><i class="fa fa-bolt"></i> Creating an entity</a></li>
             				<li {% if '/creating_a_service.html' == page.url %}class="active"{% endif %}><a href="{{ site.url }}/creating_a_service.html"><i class="fa fa-bolt"></i> Creating a service</a></li>
-<<<<<<< HEAD
                             <li {% if '/installing_new_languages.html' == page.url %}class="active"{% endif %}><a href="{{ site.url }}/installing_new_languages.html"><i class="fa fa-flag"></i> Installing new languages</a></li>
-=======
-                            <li {% if '/install_new_languages.html' == page.url %}class="active"{% endif %}><a href="{{ site.url }}/install_new_languages.html"><i class="fa fa-flag"></i> Install new languages</a></li>
-                    <li {% if '/client_code_doc.html' == page.url %}class="active"{% endif %}><a href="{{ site.url }}/client_code_doc.html"><i class="fa fa-university"></i> Client code documentation</a></li>
->>>>>>> 88b3ffda
+                    <li {% if '/using_angularjs.html' == page.url %}class="active"{% endif %}><a href="{{ site.url }}/using_angularjs.html"><i class="fa fa-university"></i> Using AngularJS</a></li>
                             <li {% if '/profiles.html' == page.url %}class="active"{% endif %}><a href="{{ site.url }}/profiles.html"><i class="fa fa-users"></i> Profiles</a></li>
-            				<li {% if '/development.html' == page.url %}class="active"{% endif %}><a href="{{ site.url }}/development.html"><i class="fa fa-code"></i> Usage in development</a></li>
-            				<li {% if '/production.html' == page.url %}class="active"{% endif %}><a href="{{ site.url }}/production.html"><i class="fa fa-play-circle"></i> Usage in production</a></li>
+            				<li {% if '/development.html' == page.url %}class="active"{% endif %}><a href="{{ site.url }}/development.html"><i class="fa fa-code"></i> Using in development</a></li>
+            				<li {% if '/production.html' == page.url %}class="active"{% endif %}><a href="{{ site.url }}/production.html"><i class="fa fa-play-circle"></i> Using in production</a></li>
                             <li {% if '/cloudfoundry.html' == page.url %}class="active"{% endif %}><a href="{{ site.url }}/cloudfoundry.html"><i class="fa fa-cloud-upload"></i> Deploying to Cloud Foundry</a></li>
                             <li {% if '/heroku.html' == page.url %}class="active"{% endif %}><a href="{{ site.url }}/heroku.html"><i class="fa fa-cloud-upload"></i> Deploying to Heroku</a></li>
                             <li {% if '/openshift.html' == page.url %}class="active"{% endif %}><a href="{{ site.url }}/openshift.html"><i class="fa fa-cloud-upload"></i> Deploying to Openshift</a></li>
-                    <li {% if '/setting_up_ci.html' == page.url %}class="active"{% endif %}><a href="{{ site.url }}/setting_up_ci.html"><i class="fa fa-check-square-o"></i> Setting up continuous integration</a></li>
+                    <li {% if '/setting_up_ci.html' == page.url %}class="active"{% endif %}><a href="{{ site.url }}/setting_up_ci.html"><i class="fa fa-check-square-o"></i> Continuous Integration</a></li>
                     </ul>
 					</li>
             		<li>
