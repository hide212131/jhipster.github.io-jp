<!DOCTYPE html>
<html lang="en">
  <head>
    <meta charset="utf-8">
    <meta name="viewport" content="width=device-width, initial-scale=1.0">{% if '/index.html' == page.url %}
    <meta name="description" content="JHipster is a fully Open Source, widely used application generator. It leverages cool technologies like Spring Boot, AngularJS and Yeoman to give you a high level of productivity and quality.">{% endif %}
    <meta name="author" content="Julien Dubois">
    <meta name="twitter:card" content="summary_large_image" />
    <meta name="twitter:site" content="@java_hipster" />
    <meta name="twitter:title" content="Generate a full stack Java + JavaScript application in a few steps" />
    <meta name="twitter:description" content="JHipster is a fully Open Source, widely used application generator. It leverages cool technologies like Spring Boot, AngularJS and Yeoman to give you a high level of productivity and quality." />
    <meta name="twitter:image:src" content="http://jhipster.github.io/images/screenshot_1.png" />
    <meta name="twitter:url" content="http://jhipster.github.io/" />

    <title>{{ page.title }}</title>

    <!-- Bootstrap Core CSS -->
    <link href="{{ site.url }}/css/bootstrap.min.css" rel="stylesheet">

    <!-- Bootstrap Docs CSS subset to get icon -->
    <link href="{{ site.url }}/css/bootstrap-docs.css" rel="stylesheet">

    <!-- MetisMenu CSS -->
    <link href="{{ site.url }}/css/plugins/metisMenu/metisMenu.min.css" rel="stylesheet">

    <!-- Timeline CSS -->
    <link href="{{ site.url }}/css/plugins/timeline.css" rel="stylesheet">

    <!-- Custom CSS -->
    <link href="{{ site.url }}/css/sb-admin-2.css" rel="stylesheet">

    <!-- JHipster CSS -->
    <link href="{{ site.url }}/css/app.css" rel="stylesheet">

    <!-- Custom Fonts -->
    <link href="{{ site.url }}/font-awesome/css/font-awesome.min.css" rel="stylesheet" type="text/css">

    <!-- JHipster Font -->
    <link href='https://fonts.googleapis.com/css?family=Pacifico' rel='stylesheet' type='text/css'>

    <!-- HTML5 Shim and Respond.js IE8 support of HTML5 elements and media queries -->
    <!-- WARNING: Respond.js doesn't work if you view the page via file:// -->
    <!--[if lt IE 9]>
        <script src="https://oss.maxcdn.com/libs/html5shiv/3.7.0/html5shiv.js"></script>
        <script src="https://oss.maxcdn.com/libs/respond.js/1.4.2/respond.min.js"></script>
    <![endif]-->

    <!-- Favicon with QHD -->
    <link rel="icon" type="image/png" href="/images/favfa fa-32x32.png" sizes="32x32" />
    <link rel="icon" type="image/png" href="/images/favfa fa-16x16.png" sizes="16x16" />
  </head>

  <body>

    <div id="wrapper">

      <!-- Sidebar -->
      <nav class="navbar navbar-default navbar-static-top" role="navigation" style="margin-bottom: 0">
        <!-- Brand and toggle get grouped for better mobile display -->
        <div class="navbar-header">
          <button type="button" class="navbar-toggle" data-toggle="collapse" data-target=".navbar-collapse">
            <span class="sr-only">Toggle navigation</span>
            <span class="fa fa-bars"></span>
          </button>

          <a class="navbar-brand" href="{{ site.url }}/">JHipster</a>
        </div>

        <!-- Collect the nav links, forms, and other content for toggling -->
        <div class="navbar-default sidebar" role="navigation">
            <div class="sidebar-nav navbar-collapse">
                <ul class="nav" id="side-menu">
                    <li {% if '/index.html' == page.url %}class="active"{% endif %}><a href="{{ site.url }}/"><i class="fa fa-home"></i> Home</a></li>
                    <li {% if '/releases.html' == page.url %}class="active"{% endif %}><a href="{{ site.url }}/releases.html"><i class="fa fa-file-text-o"></i> Release notes</a></li>
                    <li>
                        <a href="#"><i class="fa fa-road"></i> Introduction<span class="fa fa-angle-right pull-right"></span></a>
                        <ul class="nav nav-second-level">
                            <li {% if '/presentation' == page.url %}class="active"{% endif %}><a href="{{ site.url }}/presentation" target="_blank"><i class="fa fa-desktop"></i> Presentation</a></li>
                            <li {% if '/tech_stack.html' == page.url %}class="active"{% endif %}><a href="{{ site.url }}/tech_stack.html"><i class="fa fa-stack-overflow"></i> Technology stack</a></li>
                            <li {% if '/screenshots.html' == page.url %}class="active"{% endif %}><a href="{{ site.url }}/screenshots.html"><i class="fa fa-picture-o"></i> Screenshots</a></li>
                            <li {% if '/video_tutorial.html' == page.url %}class="active"{% endif %}><a href="{{ site.url }}/video_tutorial.html"><i class="fa fa-film"></i> Video tutorial</a></li>
                        </ul>
                    </li>
                    <li>
                        <a href="#"><i class="fa fa-wrench"></i> Setup<span class="fa fa-angle-right pull-right"></span></a>
                        <ul class="nav nav-second-level">
                            <li {% if '/installation.html' == page.url %}class="active"{% endif %}><a href="{{ site.url }}/installation.html"><i class="fa fa-cloud-download"></i> Installation</a></li>
                            <li {% if '/creating_an_app.html' == page.url %}class="active"{% endif %}><a href="{{ site.url }}/creating_an_app.html"><i class="fa fa-rocket"></i> Creating an application</a></li>
                            <li {% if '/creating_an_entity.html' == page.url %}class="active"{% endif %}><a href="{{ site.url }}/creating_an_entity.html"><i class="fa fa-bolt"></i> Creating an entity</a></li>
                            <li {% if '/managing_relationships.html' == page.url %}class="active"{% endif %}><a href="{{ site.url }}/managing_relationships.html"><i class="fa fa-sitemap"></i> Managing relationships</a></li>
                            <li {% if '/creating_a_service.html' == page.url %}class="active"{% endif %}><a href="{{ site.url }}/creating_a_service.html"><i class="fa fa-bolt"></i> Creating a service</a></li>
                            <li {% if '/installing_new_languages.html' == page.url %}class="active"{% endif %}><a href="{{ site.url }}/installing_new_languages.html"><i class="fa fa-flag"></i> Installing new languages</a></li>
                            <li {% if '/configuring_ide.html' == page.url %}class="active"{% endif %}><a href="{{ site.url }}/configuring_ide.html"><i class="fa fa-keyboard-o"></i> Configuring your IDE</a></li>
                        </ul>
                    </li>
                    <li>
                        <a href="#"><i class="fa fa-puzzle-piece"></i> Options<span class="fa fa-angle-right pull-right"></span></a>
                        <ul class="nav nav-second-level">
                            <li {% if '/security.html' == page.url %}class="active"{% endif %}><a href="{{ site.url }}/security.html"><i class="fa fa-lock"></i> Securing your app</a></li>
                            <li {% if '/using_dtos.html' == page.url %}class="active"{% endif %}><a href="{{ site.url }}/using_dtos.html"><i class="fa fa-briefcase"></i> Using DTOs</a></li>
                            <li {% if '/using_elasticsearch.html' == page.url %}class="active"{% endif %}><a href="{{ site.url }}/using_elasticsearch.html"><i class="fa fa-search"></i> Using Elasticsearch</a></li>
                            <li {% if '/using_oracle.html' == page.url %}class="active"{% endif %}><a href="{{ site.url }}/using_oracle.html"><i class="fa fa-archive"></i> Using Oracle</a></li>
                            <li {% if '/using_mongodb.html' == page.url %}class="active"{% endif %}><a href="{{ site.url }}/using_mongodb.html"><i class="fa fa-leaf"></i> Using MongoDB</a></li>
                            <li {% if '/using_cassandra.html' == page.url %}class="active"{% endif %}><a href="{{ site.url }}/using_cassandra.html"><i class="fa fa-eye"></i> Using Cassandra</a></li>
                        </ul>
                    </li>
                    <li>
                        <a href="#"><i class="fa fa-code"></i> Development<span class="fa fa-angle-right pull-right"></span></a>
                        <ul class="nav nav-second-level">
                            <li {% if '/development.html' == page.url %}class="active"{% endif %}><a href="{{ site.url }}/development.html"><i class="fa fa-code"></i> Using in development</a></li>
                            <li {% if '/profiles.html' == page.url %}class="active"{% endif %}><a href="{{ site.url }}/profiles.html"><i class="fa fa-group"></i> Managing profiles</a></li>
                            <li {% if '/using_angularjs.html' == page.url %}class="active"{% endif %}><a href="{{ site.url }}/using_angularjs.html"><i class="fa fa-html5"></i> Using AngularJS</a></li>
                            <li {% if '/customizing_bootstrap.html' == page.url %}class="active"{% endif %}><a href="{{ site.url }}/customizing_bootstrap.html"><i class="fa fa-css3"></i> Customizing Bootstrap</a></li>
                        </ul>
                    </li>
                    <li>
                        <a href="#"><i class="fa fa-umbrella"></i> Test<span class="fa fa-angle-right pull-right"></span></a>
                        <ul class="nav nav-second-level">
                            <li {% if '/running_tests.html' == page.url %}class="active"{% endif %}><a href="{{ site.url }}/running_tests.html"><i class="fa fa-shield"></i> Running tests</a></li>
                            <li {% if '/setting_up_ci.html' == page.url %}class="active"{% endif %}><a href="{{ site.url }}/setting_up_ci.html"><i class="fa fa-check"></i> Continuous Integration</a></li>
                        </ul>
                    </li>
                    <li>
                        <a href="#"><i class="fa fa-cloud"></i> Production<span class="fa fa-angle-right pull-right"></span></a>
                        <ul class="nav nav-second-level">
<<<<<<< HEAD
                            <li {% if '/production.html' == page.url %}class="active"{% endif %}><a href="{{ site.url }}/production.html"><i class="fa fa-play-circle"></i> Using in production</a></li>
                            <li {% if '/cloudfoundry.html' == page.url %}class="active"{% endif %}><a href="{{ site.url }}/cloudfoundry.html"><i class="fa fa-cloud-upload"></i> Deploying to Cloud Foundry</a></li>
                            <li {% if '/heroku.html' == page.url %}class="active"{% endif %}><a href="{{ site.url }}/heroku.html"><i class="fa fa-cloud-upload"></i> Deploying to Heroku</a></li>
                            <li {% if '/openshift.html' == page.url %}class="active"{% endif %}><a href="{{ site.url }}/openshift.html"><i class="fa fa-cloud-upload"></i> Deploying to Openshift</a></li>
=======
                            <li {% if '/production.html' == page.url %}class="active"{% endif %}><a href="{{ site.url }}/production.html"><i class="icon-play-circle"></i> Using in production</a></li>
                            <li {% if '/cloudfoundry.html' == page.url %}class="active"{% endif %}><a href="{{ site.url }}/cloudfoundry.html"><i class="icon-cloud-upload"></i> Deploying to Cloud Foundry</a></li>
                            <li {% if '/heroku.html' == page.url %}class="active"{% endif %}><a href="{{ site.url }}/heroku.html"><i class="icon-cloud-upload"></i> Deploying to Heroku</a></li>
                            <li {% if '/openshift.html' == page.url %}class="active"{% endif %}><a href="{{ site.url }}/openshift.html"><i class="icon-cloud-upload"></i> Deploying to Openshift</a></li>
							<li {% if '/aws.html' == page.url %}class="active"{% endif %}><a href="{{ site.url }}/aws.html"><i class="icon-cloud-upload"></i> Deploying to Amazon AWS</a></li>
>>>>>>> 48173337
                        </ul>
                    </li>
                    <li {% if '/tips.html' == page.url %}class="active"{% endif %}><a href="{{ site.url }}/tips.html"><i class="fa fa-cogs"></i> Tips'n tricks</a></li>
                    <li {% if '/jhipster_uml.html' == page.url %}class="active"{% endif %}>
                        <a href="{{ site.url }}/jhipster_uml.html"><i class="fa fa-magic"></i>
                            JHipster-UML
                        </a>
                    </li>
                    <li>
                        <a href="#"><i class="fa fa-question"></i> Help and bugs<span class="fa fa-angle-right pull-right"></span></a>
                        <ul class="nav nav-second-level">
                            <li {% if '/help.html' == page.url %}class="active"{% endif %}><a href="{{ site.url }}/help.html"><i class="fa fa-group"></i> Community help</a></li>
                            <li {% if '/consulting.html' == page.url %}class="active"{% endif %}><a href="{{ site.url }}/consulting.html"><i class="fa fa-user-md"></i> Professional help</a></li>
                            <li {% if '/training.html' == page.url %}class="active"{% endif %}><a href="{{ site.url }}/training.html"><i class="fa fa-graduation-cap "></i> Training</a></li>
                            <li><a href="https://github.com/jhipster/generator-jhipster/issues" target="_blank"><i class="fa fa-bug"></i> Bug tracker</a></li>
                        </ul>
                    </li>
                    <li>
                        <a href="#"><i class="fa fa-star"></i> About<span class="fa fa-angle-right pull-right"></span></a>
                        <ul class="nav nav-second-level">
                            <li><a href="https://github.com/jhipster/generator-jhipster" target="_blank"><i class="fa fa-github"></i> GitHub</a></li>
                            <li><a href="https://gitter.im/jhipster/generator-jhipster" target="_blank"><i class="fa fa-comments"></i> Chat</a></li>
                            <li><a href="https://twitter.com/java_hipster" target="_blank"><i class="fa fa-twitter"></i> Twitter</a></li>
                            <li>
                            <li {% if '/artwork.html' == page.url %}class="active"{% endif %}><a href="{{ site.url }}/artwork.html"><i class="fa fa-pencil"></i> Artwork</a></li>
                            <li {% if '/thanks.html' == page.url %}class="active"{% endif %}><a href="{{ site.url }}/thanks.html"><i class="fa fa-gift"></i> Thanks</a></li>
                        </ul>
                    </li>
<script>
  (function() {
    var cx = '004687894124070278856:-ryvp1pk0xi';
    var gcse = document.createElement('script');
    gcse.type = 'text/javascript';
    gcse.async = true;
    gcse.src = (document.location.protocol == 'https:' ? 'https:' : 'http:') +
        '//cse.google.com/cse.js?cx=' + cx;
    var s = document.getElementsByTagName('script')[0];
    s.parentNode.insertBefore(gcse, s);
  })();
</script>
<gcse:search></gcse:search>
                    </li>
                </ul>
            </div>
        </div>
      </nav>

      <div id="page-wrapper">
        {% if page.layout_grid == true %}
          {{ content }}
        {% else %}
          <div class="row">
              <div class="col-lg-12">
                  {{ content }}
              </div>
          </div><!-- /.row -->
        {% endif %}

        <div id="footer">
          <hr/>
        </div>
      </div><!-- /#page-wrapper -->

    </div><!-- /#wrapper -->

    <!-- JavaScript -->
    <!-- jQuery Version 1.11.0 -->
    <script src="{{ site.url }}/js/jquery-1.11.0.js"></script>

    <!-- Bootstrap Core JavaScript -->
    <script src="{{ site.url }}/js/bootstrap.min.js"></script>

    <!-- Metis Menu Plugin JavaScript -->
    <script src="{{ site.url }}/js/plugins/metisMenu/metisMenu.min.js"></script>

    <!-- Custom Theme JavaScript -->
    <script src="{{ site.url }}/js/sb-admin-2.js"></script>

    <script>
  (function(i,s,o,g,r,a,m){i['GoogleAnalyticsObject']=r;i[r]=i[r]||function(){
  (i[r].q=i[r].q||[]).push(arguments)},i[r].l=1*new Date();a=s.createElement(o),
  m=s.getElementsByTagName(o)[0];a.async=1;a.src=g;m.parentNode.insertBefore(a,m)
  })(window,document,'script','//www.google-analytics.com/analytics.js','ga');

  ga('create', 'UA-46075199-1', 'jhipster.github.io');
  ga('send', 'pageview');

    </script>
  </body>
</html><|MERGE_RESOLUTION|>--- conflicted
+++ resolved
@@ -123,18 +123,11 @@
                     <li>
                         <a href="#"><i class="fa fa-cloud"></i> Production<span class="fa fa-angle-right pull-right"></span></a>
                         <ul class="nav nav-second-level">
-<<<<<<< HEAD
                             <li {% if '/production.html' == page.url %}class="active"{% endif %}><a href="{{ site.url }}/production.html"><i class="fa fa-play-circle"></i> Using in production</a></li>
                             <li {% if '/cloudfoundry.html' == page.url %}class="active"{% endif %}><a href="{{ site.url }}/cloudfoundry.html"><i class="fa fa-cloud-upload"></i> Deploying to Cloud Foundry</a></li>
                             <li {% if '/heroku.html' == page.url %}class="active"{% endif %}><a href="{{ site.url }}/heroku.html"><i class="fa fa-cloud-upload"></i> Deploying to Heroku</a></li>
                             <li {% if '/openshift.html' == page.url %}class="active"{% endif %}><a href="{{ site.url }}/openshift.html"><i class="fa fa-cloud-upload"></i> Deploying to Openshift</a></li>
-=======
-                            <li {% if '/production.html' == page.url %}class="active"{% endif %}><a href="{{ site.url }}/production.html"><i class="icon-play-circle"></i> Using in production</a></li>
-                            <li {% if '/cloudfoundry.html' == page.url %}class="active"{% endif %}><a href="{{ site.url }}/cloudfoundry.html"><i class="icon-cloud-upload"></i> Deploying to Cloud Foundry</a></li>
-                            <li {% if '/heroku.html' == page.url %}class="active"{% endif %}><a href="{{ site.url }}/heroku.html"><i class="icon-cloud-upload"></i> Deploying to Heroku</a></li>
-                            <li {% if '/openshift.html' == page.url %}class="active"{% endif %}><a href="{{ site.url }}/openshift.html"><i class="icon-cloud-upload"></i> Deploying to Openshift</a></li>
-							<li {% if '/aws.html' == page.url %}class="active"{% endif %}><a href="{{ site.url }}/aws.html"><i class="icon-cloud-upload"></i> Deploying to Amazon AWS</a></li>
->>>>>>> 48173337
+                            <li {% if '/aws.html' == page.url %}class="active"{% endif %}><a href="{{ site.url }}/aws.html"><i class="fa fa-cloud-upload"></i> Deploying to Amazon AWS</a></li>
                         </ul>
                     </li>
                     <li {% if '/tips.html' == page.url %}class="active"{% endif %}><a href="{{ site.url }}/tips.html"><i class="fa fa-cogs"></i> Tips'n tricks</a></li>
